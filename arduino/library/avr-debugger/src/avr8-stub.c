/*
 * avr8-stub.c
 *
 *  Created on: 25. 3. 2015
 *      Author: Jan Dolinay
 *
 *  GDB Debugging Agent (GDB stub) for ATMega328
 *
 *  Note: This file contains stub for ATMega328 and ATMega 1280 (2560). Since April 2021 
 *  It also can cope with ATMega1284(P). Since it is very similar to ATMega1280, only a 
 *  few special had to be added.
 *  Code for ATMega 1280 is selected automatically based on define in the avr includes.
 *  ATMega328 is the default option otherwise; the code is:
 *  #if defined(__AVR_ATmega1280__) || defined(__AVR_ATmega2560__)
 *   - code for Arduino Mega
 *  #else
 *   - code for Arduino Uno
 *  #endif
 *  Define __AVR_ATmega328__ could be used for ATMega328 if needed.
 *
 * This is free software; you can redistribute it and/or
 * modify it under the terms of the GNU Lesser General Public
 * License as published by the Free Software Foundation; either
 * version 3 of the License, or (at your option) any later version.
 *
 * This library is distributed in the hope that it will be useful,
 * but WITHOUT ANY WARRANTY; without even the implied warranty of
 * MERCHANTABILITY or FITNESS FOR A PARTICULAR PURPOSE.
 * See the GNU Lesser General Public License for more details.
 */

#include <avr/io.h>
#include <avr/interrupt.h>
#include <avr/boot.h>
#include <avr/pgmspace.h>
#include <avr/wdt.h>
#include <util/delay.h>

#include <stddef.h>
#include <stdio.h>
#include <string.h>

#include "avr8-stub.h"



/* Check for invalid configuration */
#if ( (AVR8_BREAKPOINT_MODE != 0) && (AVR8_BREAKPOINT_MODE != 1) && (AVR8_BREAKPOINT_MODE != 2) )
  #error Please select valid value of AVR8_BREAKPOINT_MODE in avr-stub.h
#endif

/* It's possible to support load with RAM BP, but not with Optiboot Flash BP, because
 * the Optiboot doesn't provide function for loading program from GDB. */
#if (AVR8_LOAD_SUPPORT == 1) && (AVR8_BREAKPOINT_MODE == 2)
  #error AVR8_LOAD_SUPPORT not available with the Optiboot bootloader. Please use AVR8_BREAKPOINT_MODE 0 or 1.
#endif

#if (AVR8_BREAKPOINT_MODE == 0) || (AVR8_LOAD_SUPPORT == 1)
    /* Flash BP using our bootloader, so include our API */
	#include "app_api.h"	/* bootloader API used for writing to flash  */
#endif


#if (AVR8_BREAKPOINT_MODE == 2)
	/* Flash BP using Optiboot bootloader */

/*
 * Definitions below are from optiboot.h file provided with Optiboot test spm example.
 */

/*
 * Main 'magic' function - enter to bootloader do_spm function
 *
 * address - address to write (in bytes) but must be even number
 * command - one of __BOOT_PAGE_WRITE, __BOOT_PAGE_ERASE or __BOOT_PAGE_FILL
 * data - data to write in __BOOT_PAGE_FILL. In __BOOT_PAGE_ERASE or
 *          __BOOT_PAGE_WRITE it control if boot_rww_enable is run
 *         (0 = run, !0 = skip running boot_rww_enable)
 *
 */
// 'typedef' (in following line) and 'const' (few lines below)
//   are a way to define external function at some arbitrary address
typedef void (*do_spm_t)(uint16_t address, uint8_t command, uint16_t data);


/*
 * Devices with more than 64KB of flash:
 * - have larger bootloader area (1KB) (they are BIGBOOT targets)
 * - have RAMPZ register :-)
 * - need larger variable to hold address (pgmspace.h uses uint32_t)
 */
#ifdef RAMPZ
  typedef uint32_t optiboot_addr_t;
#else
  typedef uint16_t optiboot_addr_t;
#endif

#if FLASHEND > 65534
  const do_spm_t do_spm = (do_spm_t)((FLASHEND-1023+2)>>1);
#else
  const do_spm_t do_spm = (do_spm_t)((FLASHEND-511+2)>>1);
#endif

static void do_spm_cli(optiboot_addr_t address, uint8_t command, uint16_t data);
static void optiboot_page_erase(optiboot_addr_t address);
static void optiboot_page_fill(optiboot_addr_t address, uint16_t data);
static void optiboot_page_write(optiboot_addr_t address);

/* END of definitions from optiboot.h file*/


#define SPM_PAGESIZE_W (SPM_PAGESIZE>>1)
#define ROUNDUP(x, s) (((x) + (s) - 1) & ~((s) - 1))
#define ROUNDDOWN(x, s) ((x) & ~((s) - 1))

static uint8_t get_optiboot_major(void);
static void optiboot_safe_pgm_write(const void *ram_addr, optiboot_addr_t rom_addr, uint16_t sz);
static void optiboot_page_read_raw(optiboot_addr_t address, uint8_t output_data[]);
#endif

/* Define name of the flash writing routine */
#if (AVR8_BREAKPOINT_MODE == 0)
	/* out bootloader routine, see app_api.h */
	#define	flash_memory_write dboot_safe_pgm_write
#elif  (AVR8_BREAKPOINT_MODE == 2)
	/* routine in this file which calls Optiboot function from optiboot.h */
	#define	flash_memory_write optiboot_safe_pgm_write
#endif


typedef uint8_t bool_t;
#define FALSE 0
#define TRUE 1

/* For Arduino Mega flash breakpoints are only supported with the optiboot bootloader.
 * And load from debugger is not supported for Mega, so report this to the user */
#if defined(__AVR_ATmega1280__) || defined(__AVR_ATmega2560__) || defined(__AVR_ATmega1284__) || defined(__AVR_ATmega1284P__)
#if (AVR8_BREAKPOINT_MODE == 0) || (AVR8_LOAD_SUPPORT==1)
	#error Flash breakpoints mode 0 and loading program from the debugger is not supported for Arduino Mega.
#endif
#endif

/* Configuration */

/* Baudrate configuration - based on Optiboot code */

/* Set default value if baudrate is not provided */
#ifndef AVR8_USER_BAUDRATE
#if F_CPU >= 8000000L
	#define GDB_USART_BAUDRATE   115200L
#elif F_CPU >= 1000000L
	#define GDB_USART_BAUDRATE   9600L
#elif F_CPU >= 128000L
	#define GDB_USART_BAUDRATE   4800L
#else
	#define GDB_USART_BAUDRATE 	1200L
#endif
#else
	#define GDB_USART_BAUDRATE AVR8_USER_BAUDRATE
#endif

/* Calculate the prescaler value for UART */
#define GDB_BAUD_PRESCALE (( (F_CPU + GDB_USART_BAUDRATE * 4L) / ((GDB_USART_BAUDRATE * 8L))) - 1 )
#define BAUD_ACTUAL (F_CPU/(8 * ((GDB_BAUD_PRESCALE)+1)))

/* Check if the baudrate will work */
#if BAUD_ACTUAL <= GDB_USART_BAUDRATE
  #define BAUD_ERROR (( 100*(GDB_USART_BAUDRATE - BAUD_ACTUAL) ) / GDB_USART_BAUDRATE)
  #if BAUD_ERROR >= 5
    #error Baudrate off by more than -5%
  #elif BAUD_ERROR >= 3
    #warning Baud rate off by more than -3%
  #endif
#else
  #define BAUD_ERROR (( 100*(BAUD_ACTUAL - GDB_USART_BAUDRATE) ) / GDB_USART_BAUDRATE)
  #if BAUD_ERROR >= 5
    #error Baud rate off by more than 5%
  #elif BAUD_ERROR >= 3
    #warning Baud rate off by more than 3%
  #endif
#endif

/* check for slow baudrate */
#if GDB_BAUD_PRESCALE > 250
	#error Unachievable baud rate (too slow)
#endif
/* check for fast baudrate */
#if (GDB_BAUD_PRESCALE - 1) < 3
#if BAUD_ERROR != 0 	/* permit high bitrates (i.e. 1Mbps@16MHz) if error is zero */
	#error Unachievable baud rate (too fast)
#endif
#endif


/*
 * Macros used in this file which change value based on options set in header
 */

/* Symbols:
 * AVR8_SWINT_PIN 		- the pin used for generating SW interrupt
 * AVR8_SWINT_INTMASK 	- mask used in EIMSK register to enable the interrupt and in EIFR
 * 				  register to clear the flag.
 * AVR8_SWINT_SC        - sense control bits to enable low level interrupt
 * AVR8_SWINT_EICR      - the external interrupt control register
 * AVR8_SWINT_DDR       - data direction register
 * AVR8_SWINT_PORT      - port register
 * AVR8_SWINT_VECT      - the particular interrupt vector
 */
#if defined(__AVR_ATmega1280__) || defined(__AVR_ATmega2560__) 
	/* Arduino Mega configuration */
	#if AVR8_SWINT_SOURCE == 0
		#define	AVR8_SWINT_PIN		(PD0)
		#define AVR8_SWINT_INTMASK	(INTF0)
                #define AVR8_SWINT_SC           (~(_BV(ISC01) | _BV(ISC00)))
                #define AVR8_SWINT_EICR         EICRA
                #define AVR8_SWINT_DDR          DDRD
                #define AVR8_SWINT_PORT         PORTD
                #define AVR8_SWINT_VECT         INT0_vect
	#elif AVR8_SWINT_SOURCE == 1
		#define	AVR8_SWINT_PIN		(PD1)
		#define AVR8_SWINT_INTMASK	(INTF1)
                #define AVR8_SWINT_SC           (~(_BV(ISC11) | _BV(ISC10)))
                #define AVR8_SWINT_EICR         EICRA
                #define AVR8_SWINT_DDR          DDRD
                #define AVR8_SWINT_PORT         PORTD
                #define AVR8_SWINT_VECT         INT1_vect
	#elif AVR8_SWINT_SOURCE == 2
		#define	AVR8_SWINT_PIN		(PD2)
		#define AVR8_SWINT_INTMASK	(INTF2)
                #define AVR8_SWINT_SC           (~(_BV(ISC21) | _BV(ISC20)))
                #define AVR8_SWINT_EICR         EICRA
                #define AVR8_SWINT_DDR          DDRD
                #define AVR8_SWINT_PORT         PORTD
                #define AVR8_SWINT_VECT         INT2_vect
	#elif AVR8_SWINT_SOURCE == 3
		#define	AVR8_SWINT_PIN		(PD3)
		#define AVR8_SWINT_INTMASK	(INTF3)
                #define AVR8_SWINT_SC           (~(_BV(ISC31) | _BV(ISC30)))
                #define AVR8_SWINT_EICR         EICRA
                #define AVR8_SWINT_DDR          DDRD
                #define AVR8_SWINT_PORT         PORTD
                #define AVR8_SWINT_VECT         INT3_vect
	#elif AVR8_SWINT_SOURCE == 4
		#define	AVR8_SWINT_PIN		(PE4)
		#define AVR8_SWINT_INTMASK	(INTF4)
                #define AVR8_SWINT_SC           (~(_BV(ISC41) | _BV(ISC40)))
                #define AVR8_SWINT_EICR         EICRB
                #define AVR8_SWINT_DDR          DDRE
                #define AVR8_SWINT_PORT         PORTE
                #define AVR8_SWINT_VECT         INT4_vect
	#elif AVR8_SWINT_SOURCE == 5
		#define	AVR8_SWINT_PIN		(PE5)
		#define AVR8_SWINT_INTMASK	(INTF5)
                #define AVR8_SWINT_SC           (~(_BV(ISC51) | _BV(ISC50)))
                #define AVR8_SWINT_EICR         EICRB
                #define AVR8_SWINT_DDR          DDRE
                #define AVR8_SWINT_PORT         PORTE
                #define AVR8_SWINT_VECT         INT5_vect
	#elif AVR8_SWINT_SOURCE == 6
		#define	AVR8_SWINT_PIN		(PE6)
		#define AVR8_SWINT_INTMASK	(INTF6)
                #define AVR8_SWINT_SC           (~(_BV(ISC61) | _BV(ISC60)))
                #define AVR8_SWINT_EICR         EICRB
                #define AVR8_SWINT_DDR          DDRE
                #define AVR8_SWINT_PORT         PORTE
                #define AVR8_SWINT_VECT         INT6_vect
	#elif AVR8_SWINT_SOURCE == 7
		#define	AVR8_SWINT_PIN		(PE7)
		#define AVR8_SWINT_INTMASK	(INTF7)
                #define AVR8_SWINT_SC           (~(_BV(ISC71) | _BV(ISC70)))
                #define AVR8_SWINT_EICR         EICRB
                #define AVR8_SWINT_DDR          DDRE
                #define AVR8_SWINT_PORT         PORTE
                #define AVR8_SWINT_VECT         INT7_vect
	#elif AVR8_SWINT_SOURCE == -1
		#define AVR8_SWINT_INTMASK	(OCIE0A)
                #define AVR8_SWINT_VECT         TIMER0_COMPA_vect
	#else
		#error SW Interrupt source not valid. Please define AVR8_SWINT_SOURCE value 0 thru 7 or -1 in avr8-stub.h
	#endif
#elif defined(__AVR_ATmega1284__) || defined(__AVR_ATmega1284P__) 
	#if AVR8_SWINT_SOURCE == 0
		#define	AVR8_SWINT_PIN		(PD2)
		#define AVR8_SWINT_INTMASK	(INTF0)
                #define AVR8_SWINT_SC           (~(_BV(ISC01) | _BV(ISC00)))
                #define AVR8_SWINT_EICR         EICRA
                #define AVR8_SWINT_DDR          DDRD
                #define AVR8_SWINT_PORT         PORTD
                #define AVR8_SWINT_VECT         INT0_vect
	#elif AVR8_SWINT_SOURCE == 1
		#define	AVR8_SWINT_PIN		(PD3)
		#define AVR8_SWINT_INTMASK	(INTF1)
                #define AVR8_SWINT_SC           (~(_BV(ISC11) | _BV(ISC10)))
                #define AVR8_SWINT_EICR         EICRA
                #define AVR8_SWINT_DDR          DDRD
                #define AVR8_SWINT_PORT         PORTD
                #define AVR8_SWINT_VECT         INT1_vect
	#elif AVR8_SWINT_SOURCE == 2
		#define	AVR8_SWINT_PIN		(PB2)
		#define AVR8_SWINT_INTMASK	(INTF2)
                #define AVR8_SWINT_SC           (~(_BV(ISC21) | _BV(ISC20)))
                #define AVR8_SWINT_EICR         EICRA
                #define AVR8_SWINT_DDR          DDRB
                #define AVR8_SWINT_PORT         PORTB
                #define AVR8_SWINT_VECT         INT2_vect
	#elif AVR8_SWINT_SOURCE == -1
		#define AVR8_SWINT_INTMASK	(OCIE0A)
                #define AVR8_SWINT_VECT         TIMER0_COMPA_vect
        #else
		#error SW Interrupt source not valid. Please define AVR8_SWINT_SOURCE value 0 thru 2 or -1 in avr8-stub.h
	#endif
#else	/* Arduino Uno */
	#if AVR8_SWINT_SOURCE == 0
		#define	AVR8_SWINT_PIN		(PD2)
		#define AVR8_SWINT_INTMASK	(INT0)
                #define AVR8_SWINT_SC           (~(_BV(ISC01) | _BV(ISC00)))
                #define AVR8_SWINT_EICR         EICRA
                #define AVR8_SWINT_DDR          DDRD
                #define AVR8_SWINT_PORT         PORTD
                #define AVR8_SWINT_VECT         INT0_vect
	#elif AVR8_SWINT_SOURCE == 1
		#define	AVR8_SWINT_PIN		(PD3)
		#define AVR8_SWINT_INTMASK	(INT1)
                #define AVR8_SWINT_SC           (~(_BV(ISC11) | _BV(ISC10)))
                #define AVR8_SWINT_EICR         EICRA
                #define AVR8_SWINT_DDR          DDRD
                #define AVR8_SWINT_PORT         PORTD
                #define AVR8_SWINT_VECT         INT1_vect
	#elif AVR8_SWINT_SOURCE == -1
		#define AVR8_SWINT_INTMASK	(OCIE0A)
                #define AVR8_SWINT_VECT         TIMER0_COMPA_vect
	#else
#error SW Interrupt source not valid. Please define AVR8_SWINT_SOURCE 0, 1 or -1 in avr8-stub.h
	#endif
#endif

#if (AVR8_BREAKPOINT_MODE == 1) && (AVR8_SWINT_SOURCE == -1)
        #error "When you use RAM breakpoints, you have to use one of the external interrupt pins as the software interrupt source"
#endif

/*
 * Other defines and macros
 */
#define ARRAY_SIZE(arr) (sizeof(arr)/sizeof((arr)[0]))
#define MIN(i1, i2) (i1 < i2 ? i1 : i2);

/** Size of the buffer we use for receiving messages from gdb in HEX.
  IMPORTANT: There is a decimal value below which must be in sync!
  AVR8_MAX_BUFF_HEX MUST BE IN HEX!!!
  because it is used in a macro and sent directly to GDB.
  The size must not be lower than 79 bytes (see gdb_read_registers)*/
#define AVR8_MAX_BUFF_HEX	60
/* This is decimal equivalent of AVR8_MAX_BUFF_HEX, which we used in code to allocate buffers etc.
   Keep this in sync with AVR8_MAX_BUFF_HEX!!! */
#define	AVR8_MAX_BUFF		(96)
/* Note:
 For binary load from GDB it is good to report the PacketSize 60 (96 bytes). Then GDB loads the
 program in packets of 0x50 bytes (80 B) which means each flash page suffers 2 erase cycles per load.
 If the packet size is smaller than half the page, each page will likely suffer 3 cycles per load.
 To get 1 erase per load gdb would need to send packet of exactly the page size but there are escaped chars
 so even if we tune the packet size to page size, less bytes will often be written.
*/



/* Reason the program stopped sent to GDB:
 * These are similar to unix signal numbers.
   See signum.h on unix systems for the values. */
#define GDB_SIGINT  2      /* Interrupt (ANSI). - user interrupted the program (UART ISR) */
#define GDB_SIGTRAP 5      /* Trace trap (POSIX). - stopped by this stub, e.g. on a breakpoint */


/* SRAM_OFFSET is hard-coded in GDB, it is there to map the separate address space of AVR (Harvard)
* to linear space used by GDB. So when GDB wants to read from RAM address 0 it asks our stub for
* address 0x00800000.
* FLASH_OFFSET is always 0
* MEM_SPACE_MASK is used to clear the RAM offset bit. It should not affect the highest possible
* address in flash which is 17-bit for Atmega2560, that is why 0xfffE0000.
*  */
#if defined(__AVR_ATmega1280__) || defined(__AVR_ATmega2560__) || defined(__AVR_ATmega1284__) || defined(__AVR_ATmega1284P__) 

	#define MEM_SPACE_MASK 0x00fe0000
	#define FLASH_OFFSET   0x00000000
	#define SRAM_OFFSET    0x00800000

	#define	UART_ISR_VECTOR	USART0_RX_vect


	/* AVR puts garbage in high bits of return address on stack.
   	   Mask them out */
	// Atmega 1280 PC is 16 bit according to data sheet; Program memory is addressed by words, not bytes.
	// Atmega 2560 PC is 17 bits. We mask the 3rd (HIGH-HIGH) byte of PC in this case, not the 2nd (HIGH) byte.
#if defined(__AVR_ATmega2560__)
	#define RET_ADDR_MASK  0x01
#else
	#define RET_ADDR_MASK  0xff
#endif

#else
	#define MEM_SPACE_MASK 0x00ff0000
	#define FLASH_OFFSET   0x00000000
	#define SRAM_OFFSET    0x00800000	/* GDB works with linear address space; RAM address from GBD will be (real addresss + 0x00800000)*/

	#define	UART_ISR_VECTOR	USART_RX_vect

	/* AVR puts garbage in high bits of return address on stack.
   	   Mask them out
 	 The original version used mask 0x1f, which does not work for code above 16 kB!
	 In 1/2017 changed to 0x3f. The PC is 14 bits on Atmega328 (13 bits on Atmega168), we must
	 out the higher byte, so the mask is actually: 0x3fFF to keep 14 bits.
	 In the code this is used when reading 2 B from RAM to mask the first byte adr+0; adr+1 is not masked
	*/
	#define RET_ADDR_MASK  0x3f
#endif



/* To insert size of the buffer into PacketSize reply*/
#define STR(s) #s
#define STR_VAL(s) STR(s)

/* Data type to hold address of breakpoint.
   Devices with up to 16 bit PC will use uint16_t for breakpoint but Atmega 2560
   needs bigger data type */
#if defined(__AVR_ATmega2560__)
typedef uint32_t Address_t;
#else
typedef uint16_t Address_t;
#endif


#if ( (AVR8_BREAKPOINT_MODE == 0) || (AVR8_BREAKPOINT_MODE == 2) )	/* Flash BP */
/* The opcode of instruction(s) we use for stopping the program at breakpoint.
 Instruction at the BP location is replaced by this opcode.
 To stop the program  we use RJMP on itself, i.e. endless loop,
 1100 kkkk kkkk kkkk, where 'k' is a -1 in words.
 #define TRAP_OPCODE 0xcfff
 To learn that BP was hit we will use periodic interrupt from watchdog.
 */
#define TRAP_OPCODE 0xcfff



/**
 Structure to hold information about a breakpoint in flash.
 */
struct gdb_break
{
	Address_t addr; /* in words */
	uint16_t opcode;
	uint8_t status;	/* status of the breakpoint in flash, see below */
	/*uint16_t opcode2;*/
};

/*
 The flags used for gdb_break.status:
 bit 0: is BP in flash? 1 = yes, 0 = no
 bit 1: is BP enabled now? 1 =yes, 0 = no
 To work with status use the macros below!
 */

/* Helper macros to manipulate breakpoint status */
/** mark this breakpoint as written to flash */
#define GDB_BREAK_SET_INFLASH(gdb_struct_ma)	gdb_struct_ma.status |= 0x01;
/** mark this breakpoint as not written to flash */
#define GDB_BREAK_CLEAR_INFLASH(gdb_struct_ma)	gdb_struct_ma.status &= ~0x01;
/** Test if breakpoint is in flash. Evaluates to true if BP is in flash. */
#define GDB_BREAK_IS_INFLASH(gdb_struct_ma)		(gdb_struct_ma.status & 0x01)
/** mark this breakpoint as currently enabled (GBD inserted it ) */
#define GDB_BREAK_ENABLE(gdb_struct_ma)	gdb_struct_ma.status |= 0x02;
/** mark this breakpoint as disabled ( GDB removed it) */
#define GDB_BREAK_DISABLE(gdb_struct_ma)	gdb_struct_ma.status &= ~0x02;
/** Test if breakpoint is enabled. Evaluates to true if BP is enabled */
#define GDB_BREAK_IS_ENABLED(gdb_struct_ma)		(gdb_struct_ma.status & 0x02)

/* Watchdog settings */
#define WATCHDOG_OFF    (0)	/* this off means no reset but interrupt is on*/
#define WATCHDOG_16MS   ((_BV(WDIE)) & (~_BV(WDE)))
#define WATCHDOG_32MS   ((_BV(WDP0) | _BV(WDIE)) & (~_BV(WDE)))
#define WATCHDOG_64MS   ((_BV(WDP1) | _BV(WDIE)) & (~_BV(WDE)))
#define WATCHDOG_125MS  ((_BV(WDP1) | _BV(WDP0) | _BV(WDIE)) & (~_BV(WDE)))
#define WATCHDOG_250MS  ((_BV(WDP2) | _BV(WDIE)) & (~_BV(WDE)))
#define WATCHDOG_500MS  ((_BV(WDP2) | _BV(WDP0) | _BV(WDIE)) & (~_BV(WDE)))
#define WATCHDOG_1S     ((_BV(WDP2) | _BV(WDP1) | _BV(WDIE)) & (~_BV(WDE)))
#define WATCHDOG_2S     ((_BV(WDP2) | _BV(WDP1) | _BV(WDP0) | _BV(WDIE)) & (~_BV(WDE)))
#define WATCHDOG_4S     ((_BV(WDP3) | _BV(WDIE)) & (~_BV(WDE)))
#define WATCHDOG_8S     ((_BV(WDP3) | _BV(WDP0) | _BV(WDIE)) & (~_BV(WDE))))

/* One of the values above to really use in the code.
 This defines the delay between the target program hitting a breakpoint in flash
 and reporting it to GDB, so the shorter the better. But the shorter the delay
 the more is the program run influenced by the debugger.  */
#define	GDB_WATCHDOG_TIMEOUT	WATCHDOG_500MS


void watchdogReset() {
  __asm__ __volatile__ (
    "wdr\n"
  );
}

/* Enable watchdog interrutp (but not system reset, just interrupt like another timer)
 * Function must be optimized or in asm to do the change in 4 cycles! */
__attribute__((optimize("-Os")))
void watchdogConfig(uint8_t x) {
	uint8_t cSREG;
	cSREG = SREG; /* store SREG value */
	/* disable interrupts during timed sequence */
	cli();
	/* Enable watchdog in interrupt mode */
	/* must write WDE = 1 first together with WDCE to enable changes */
	WDTCSR = _BV(WDCE) | _BV(WDE);
	 /* now write desired value of prescaler and WDE with WDCE cleared within 4 cycles */
	WDTCSR = x;
	SREG = cSREG; /* restore SREG value (I-bit) */
}

#endif	/* AVR8_BREAKPOINT_MODE == 0 or 2 */

/* In order to avoid internal WDT interrupts/resets when NOT using the watchdog timer: */
#if  (AVR8_USE_TIMER0_INSTEAD_OF_WDT == 0) || (AVR8_BREAKPOINT_MODE == 1)
#define WDTRESET()
#else 
#define WDTRESET() wdt_reset();
#endif

/**
 * Data used by this driver.
 */
struct gdb_context
{
    uint8_t singlestep_enabled; // made it the first field so that addressing this field is easy!
	uint16_t sp;
	Address_t pc; /* PC is 17-bit on ATmega2560*/


#if ( (AVR8_BREAKPOINT_MODE == 0) || (AVR8_BREAKPOINT_MODE == 2) )
	/* Flash breakpoints */
        struct gdb_break breaks[AVR8_MAX_BREAKS*2+1]; /* so that we can choose AVR8_MAX_BREAKS new bps */
	uint8_t breakpoint_step;		/* Indicates special step to skip breakpoint */
	uint8_t skip_step;				/* Indicates special step from a breakpoint */

#elif ( AVR8_BREAKPOINT_MODE == 1 )
	/* RAM only breakpoints */

	/* On ATmega2560 the PC is 17-bit. We could use uint32_t for all MCUs, but
	 * that would be a waste of RAM and also all the manipulation with 32-bit will
	 * be much slower than with 16-bit variable, to we use Address_t which changes
	 * to 32 bits for ATmega2560.  */
	Address_t breaks [AVR8_MAX_BREAKS+1];	/* Breakpoints */
#endif

	uint8_t breakpoint_enabled;		/* At least one BP is set. This could be RAM only but it makes code easier to read if it exists in flash bp mode too. */
	uint8_t breaks_cnt;				/* number of valid breakpoints inserted */
	uint8_t buff[AVR8_MAX_BUFF+1];
	uint8_t buff_sz;
	uint8_t target_running;		/* 0 if target program is stopped */
};


/* Convert number 0-15 to hex */
#define nib2hex(i) (uint8_t)((i) > 9 ? 'a' - 10 + (i) : '0' + (i))


/*  Prototypes of internal functions */

/* UART routines
 * Names taken from GDB documentation for stub; int replaced by uint8_t */
static uint8_t getDebugChar(void);		/* Read a single character from the serial port */
static void putDebugChar(uint8_t c);	/* Write a single character to serial port */
static void uart_init(void);			/* Our function to initialize UART */
static void handle_exception(void);	/* Function called when the program stops */
static inline void gdb_enable_swinterrupt();
static inline void gdb_disable_swinterrupt();

static uint8_t hex2nib(uint8_t hex);
static uint8_t parse_hex(const uint8_t *buff, uint32_t *hex);
static void gdb_send_buff(const uint8_t *buff, uint8_t sz);
static void gdb_send_reply(const char *reply);
static bool_t gdb_parse_packet(const uint8_t *buff);
static void gdb_send_state(uint8_t signo);
static void gdb_write_registers(const uint8_t *buff);
static void gdb_read_registers(void);
static void gdb_write_memory(const uint8_t *buff);
static void gdb_read_memory(const uint8_t *buff);
static void gdb_insert_remove_breakpoint(const uint8_t *buff);
static bool_t gdb_insert_breakpoint(Address_t rom_addr);
static void gdb_remove_breakpoint(Address_t rom_addr);


#if ( AVR8_BREAKPOINT_MODE == 0 || (AVR8_BREAKPOINT_MODE == 2) )	/* code is for flash BP only */
	static void gdb_update_breakpoints(void);
#endif



static inline void restore_regs (void);
static inline void save_regs1 (void);
static inline void save_regs2 (void);
static inline void quickcheck (void);

static uint8_t safe_pgm_read_byte(uint32_t rom_addr_b);

/* Helpers for determining required size of our stack and for printing to console*/
#ifdef AVR8_STUB_DEBUG
#define		GDB_STACK_CANARY	(0xBA)
uint8_t test_check_stack_usage(void);
static void wfill_stack_canary(uint8_t* buff, uint16_t size);
static uint8_t wcheck_stack_usage(uint8_t* buff, uint16_t size );	/* returns how many bytes are used from given buffer */
/* Helper for writing debug message to console when debugging this debugger */
static void test_print_hex(const char* text, uint16_t num);
#endif	/* AVR8_STUB_DEBUG */


#ifdef AVR8_STUB_DEBUG
/* You can use these variables to debug this stub.
   Display them in the Expressions window in eclipse
*/
uint8_t G_Debug_INTxCount = 0;	/* How many times external INTx ISR was called*/
uint8_t G_BpEnabledINTx = 0;	/* How many times external INTx ISR was called and bp were enabled*/
uint16_t G_LastPC = 0;			/* Value of PC register in INTx ISR */
uint32_t G_BreakpointAdr = 0;	/* Address of the breakpoint last set/written to flash */
uint16_t G_StepCmdCount = 0;	/* Counter for step commands from GDB */
uint8_t G_ContinueCmdCount = 0;	/* Counter for continue commands from gdb */
uint32_t G_RestoreOpcode = 0;	/* Opcode(s) which were restored in flash when removing breakpoint */
uint8_t	G_StackUnused = 0;		/* used for testing stack size only*/

/* Helper macros to work with LED*/
#if 0
/* LED is on pin PB7 on Arduino Mega, PD5 on Arduino Uno (Arduino pin 13) */
#if defined(__AVR_ATmega1280__) || defined(__AVR_ATmega2560__) || defined(__AVR_ATmega1284__) || defined(__AVR_ATmega1284P__) 
#define		AVR_LED_PIN		(7)
#else
#define		AVR_LED_PIN		(5)
#endif
#define	AVR8_LEDINIT()  DDRB |= _BV(AVR_LED_PIN);	/* pin to output mode */
#define	AVR8_LEDON() PORTB |= _BV(AVR_LED_PIN)
#define	AVR8_LEDOFF() PORTB &= ~_BV(AVR_LED_PIN)

static void avr8_led_blink(void) {
	uint16_t n = 10000;
	AVR8_LEDINIT();
	AVR8_LEDON();
	while(n--) ;
	AVR8_LEDOFF();
	n = 10000;
	while(n--) ;
}
#endif

#if 0
/* Simple trace for logging the execution path. Can be used to debug the stub.
Call start_trace() before the problematic code.
Call stop_trace() e.g. in handle_exception for the case 0x03 - debugger break.
Call add_trace('some unique symbol') into the code where you suspect the problem.
While debugging the target, look into the variable gtrace_buffer to see the execution
path. Perhaps you will find out where the program hangs....
*/
void add_trace(char info);
#define		TRACE_MAX_DATA		(128)
char gtrace_buffer[TRACE_MAX_DATA];
uint8_t gcurrent_trace;
uint8_t genable_trace;
void start_trace() { 
	memset(gtrace_buffer, ' ', sizeof(gtrace_buffer)); 
	gcurrent_trace = 0;
	genable_trace = 1;
	add_trace('S');
}
void stop_trace() {
	add_trace('X');
	genable_trace = 0;
}
void add_trace(char info) {
	if ( genable_trace && gcurrent_trace < TRACE_MAX_DATA ) {
		gtrace_buffer[gcurrent_trace] = info;
		gcurrent_trace++;
	}
}
#endif

#endif  /* AVR8_STUB_DEBUG */

/* Debugging using the logic analyzer */
#ifdef AVR8_LA_DEBUG
void la_init(void)
{
  DDRB |= 0x1F; //PC4 is clock, PC0-PC3 is parallel data
  PORTB |= 0x10; // clock line to high
}

void la_send(uint8_t digit)
{
  _delay_us(5);
  PORTB = (0x10 | digit);
  _delay_us(20);
  PORTB &= ~_BV(PC4);
  _delay_us(25);
  PORTB |= _BV(PC4);
}

void la_pause(void)
{
  PORTB = 0x10;
  _delay_us(200);
}
#endif

#if ( (AVR8_BREAKPOINT_MODE == 0) || (AVR8_BREAKPOINT_MODE == 2) )		/* Flash breakpoints */
	static uint16_t safe_pgm_read_word(uint32_t rom_addr_b);
	static struct gdb_break *gdb_find_break(Address_t rom_addr);
	static void gdb_remove_breakpoint_ptr(struct gdb_break *breakp);
#endif

/* Code used only if flash writing is needed */
#if ( (AVR8_BREAKPOINT_MODE == 0) || (AVR8_LOAD_SUPPORT == 1) || (AVR8_BREAKPOINT_MODE == 2))
	static void gdb_no_bootloder_prep(void);
#endif

/* Global variables */

/* Our context and pointer to this context.
 * The pointer is used in the original code which "creates" the struct on stack in ISR.
 * I keep it so as not to change all the functions even though the context is saved to regs array. */
static struct gdb_context ctx;
static struct gdb_context *gdb_ctx;

/* String for PacketSize reply to gdb query.
 * Note: if running out of RAM the reply to qSupported packet can be removed. */
static char* gdb_str_packetsz = "PacketSize=" STR_VAL(AVR8_MAX_BUFF_HEX);

/* PC is 17-bit on ATmega2560; we need 1 more byte for registers but since we will
 * work with the PC as uint32 we need one extra byte; the code then assumes this byte
 * is always zero. */
#if defined(__AVR_ATmega2560__)
	#define GDB_NUMREGBYTES	(39)			/* Total bytes in registers */
#else
	#define GDB_NUMREGBYTES	(37)
#endif

/* GDB_STACKSIZE - size of the internal stack used by this stub.
 * According to tests in 5/2017 with flash breakpoints
 * there are 78 bytes of stack used. With RAM breakpoints 49 B used.
 * It worked OK with stack size 96 for flash BP and 72 for RAM BP.
 * But in 1/2018 with new avr toolchain with load via debugger enabled the stack size
 * was not enough. 116 B was required for flash BP and 124 for RAM BP.
 * So the size was changed to be extra large if load-via-debugger is enabled and
 * smaller if load-via-debugger is not enabled.
 * For Flash mode using optiboot make the stack larger, see Flash page buffer below,
 */
#if (AVR8_LOAD_SUPPORT == 1)
	#define GDB_STACKSIZE 	(144)
#else
	#if (AVR8_BREAKPOINT_MODE == 1)
		#define GDB_STACKSIZE 	(80)
		/* Internal stack size for RAM only BP */
	#elif (AVR8_BREAKPOINT_MODE == 0)
		#define GDB_STACKSIZE 	(104)
	#else
		/* stack size for writing to flash with Optiboot, see note below */
		#define GDB_STACKSIZE 	((uint16_t)(140 + SPM_PAGESIZE))
	#endif
#endif

/* Note on stack size with writing to flash using Optiboot do_spm().
 * SPM_PAGESIZE is flash page size in bytes.
 * We call Optiboot function to handle erase and write to flash memory
 * but our code is located in the user-app memory section called RWW and that's why it
 * cannot execute while flash programming is in progress. So we have to use the sequence
 * erase-fill-write. (fill means fill built-in buffer for writing to flash).
 *   We cannot use sequence fill-erase-write because after erase the CPU needs to read the next
 * command (write) from memory - which is not possible without re-enabling access to the flash memory.
 * But re-enabling access resets the fill buffer and we lose what we filled into it.
 * So to preserve the original content and just change one word to set the breakpoint
 * we need to read the page into some RAM buffer before erasing it.
 *
 * If the code handling the erase and write was in NRWW section, we could do
 * fill-erase-write and would't need this RAM buffer. This is the case with our bootloader which provides
 * complete function to set the breakpoint but not with Optiboot which only provides function for
 * one step like write, erase or fill.
 *
 * Now where should we place the RAM buffer?
 * This stub uses it's own stack so if we define the buffer as a local variable, we need to increase
 * our stack - this is what I do.
 * If we define the buffer as global variable, we don't need bigger stack but the RAM is used up.
 * So global or local makes no difference.
 * I choose local, that is increase the stack because this way all the code can benefit from
 * larger stack. If I create separate global variable for the buffer, the RAM usage is the same
 * and I don't get the larger stack.
 * Note that our stack is just a global variable "stack" defined here, so making the buffer
 * global variable would mean just having two global smaller variables instead of one bigger.
 *
 */

static char stack[GDB_STACKSIZE];			/* Internal stack used by the stub */
static unsigned char regs[GDB_NUMREGBYTES];	/* Copy of all registers */

#if defined(__AVR_ATmega2560__)
	#define R_PC	*(uint32_t*)(regs+35)	/* Copy of PC register */
#else
	#define R_PC	*(uint16_t*)(regs+35)	/* Copy of PC register */
#endif
#define	R_PC_H  *(uint8_t*)(regs+36)	/* High byte of the Copy of the PC */
#if defined(__AVR_ATmega2560__)	/* PC is 17-bit on ATmega2560*/
	#define	R_PC_HH  *(uint8_t*)(regs+37)	/* High-High byte of the Copy of the PC */
#endif
#define R_SP	*(uint16_t*)(regs+33)	/* Copy of SP register */
#define R_SREG	*(uint8_t*)(regs+32)	/* Copy of SREG register */

#if FLASHEND > 0x1FFFF
#       define ASM_GOTO "jmp "
#elif FLASHEND > 0x2000
#       define ASM_GOTO "jmp "
#else
#       define ASM_GOTO "rjmp "
#endif



/* ---------- User interface (API) for this driver ------------- */

/* Initialize the debug driver. */
void debug_init(void)
{
	/* Init gdb context */
	gdb_ctx = &ctx;
	gdb_ctx->sp = 0;
	gdb_ctx->breaks_cnt = 0;
	gdb_ctx->buff_sz = 0;
	gdb_ctx->singlestep_enabled = 0;	/* single step is used also in Flash BP mode */
	gdb_ctx->target_running = 0;

	/* Init breaks */
	memset(gdb_ctx->breaks, 0, sizeof(gdb_ctx->breaks));


#if (AVR8_BREAKPOINT_MODE == 1)		/* RAM BP */
	gdb_ctx->breakpoint_enabled = 0;
#endif

#ifdef AVR8_STUB_DEBUG
	/* For testing stack usage only - fill stack with canary values  */
	wfill_stack_canary((uint8_t*)stack, GDB_STACKSIZE);
#endif

	/* Initialize serial port */
	uart_init();

#if ((AVR8_BREAKPOINT_MODE == 0) || (AVR8_LOAD_SUPPORT == 1)) && (AVR8_BREAKPOINT_MODE != 2)
	/* Flash BP or load binary using our bootloader */

	/* Initialize bootloader API */
	uint8_t result = dboot_init_api();
	/* If there's an error, hang the app here and the user will see it in the debugger */
	if ( result != BOOT_OK ) {
		gdb_no_bootloder_prep();
		while(1) ;	/* Bootloader API not found. Do you have the bootloader with avr_debug support in your board? */
	}

	uint8_t version;
	dboot_get_api_version(&version);
	if ( version < BOOT_API_VERSION) {
		gdb_no_bootloder_prep();
		while(1) ;	/* Bootloader API is too old. Please update the bootloader in your board. */
	}

#elif (AVR8_BREAKPOINT_MODE == 2)
	/* Flash BP using Optiboot bootloader */

	/* Check for do_spm() support in Optiboot - added in version 8 */
	/* Arduino Mega: The default bootloader is not optiboot and this check will pass
	 * without error; there is probably 0xff where we check the version. Do NOT assume that
	 * You do need to replace the bootloader with optiboot even if your program is not stopped here.
	 * There will be no error but the debugging will not work - it just hangs in stepping. */
	uint8_t optiboot_major = get_optiboot_major();
	if ( optiboot_major < 8 ) {
		/* Writing to flash in bootloader is not available.
		   Note that this check is not foolproof because if the Optiboot is not
		   official but some custom version, the number can be higher and still based
		   on older version without the do_spm support.  */
		gdb_no_bootloder_prep();
		while(1) ;   /* Bootloader too old; no support for writing to flash. */
		/* Please update bootloader in your board to Optiboot version 8.0 or newer. */
	}
#endif

#if ((AVR8_USE_TIMER0_INSTEAD_OF_WDT == 1) || (AVR8_SWINT_SOURCE == -1)) && (AVR8_BREAKPOINT_MODE != 1)
 	/* initialize the timer0 OC0A interrupt */
 	OCR0A = 0x7F; /* raise an interrupt between two "millis" interrupts */
 	TIMSK0 |= _BV(OCIE0A); /* enable the interrupt */
#endif

}

#if ( (AVR8_BREAKPOINT_MODE == 0) || (AVR8_LOAD_SUPPORT == 1) || (AVR8_BREAKPOINT_MODE == 2) )
/* Flash BP or load binary supported */

/* This is used to report to the user that flash breakpoints or load are enabled but
   the bootloader does not support this.
   For Arduino code, which uses timer interrupts before our debug_init is called
   we cannot simply fall into endless loop and let the user see the situation in debugger
   because the program will likely stop in timer ISR handlers. So we disable timer
   interrupts and then wait. */
__attribute__((optimize("-Os")))
static void gdb_no_bootloder_prep(void) {

	/* IMPORTANT: if you find yourself here it means you have enabled flash breakpoints and/or
	   load via debugger but your board does not have the bootloader to support this.
	   Please burn the bootloader provided for this debugger to use the flash breakpoints and/or load.
	 */
	cli();

	/* disable all timer interrupts */
#if defined(__AVR_ATmega1280__) || defined(__AVR_ATmega2560__) || defined(__AVR_ATmega1284__) || defined(__AVR_ATmega1284P__) 

	TIMSK0 &= ~(_BV(TOIE0) | _BV(OCIE0A) | _BV(OCIE0B));
	TIMSK2 &= ~(_BV(TOIE2) | _BV(OCIE2A) | _BV(OCIE2B));

	TIMSK1 &= ~(_BV(TOIE1) | _BV(OCIE1A) | _BV(OCIE1B) | _BV(OCIE1B) | _BV(ICIE1));
	TIMSK3 &= ~(_BV(TOIE3) | _BV(OCIE3A) | _BV(OCIE3B) | _BV(OCIE3B) | _BV(ICIE3));
	
#if defined(__AVR_ATmega1280__) || defined(__AVR_ATmega2560__)
	TIMSK4 &= ~(_BV(TOIE4) | _BV(OCIE4A) | _BV(OCIE4B) | _BV(OCIE4B) | _BV(ICIE4));
	TIMSK5 &= ~(_BV(TOIE5) | _BV(OCIE5A) | _BV(OCIE5B) | _BV(OCIE5B) | _BV(ICIE5));
#endif

#else

	TIMSK0 &= ~(_BV(TOIE0) | _BV(OCIE0A) | _BV(OCIE0B));
	TIMSK1 &= ~(_BV(TOIE1) | _BV(OCIE1A) | _BV(OCIE1B) | _BV(ICIE1));
	TIMSK2 &= ~(_BV(TOIE2) | _BV(OCIE2A) | _BV(OCIE2B));
#endif
	sei();  /* enable interrupts to allow communication with us */
}
#endif /* AVR8_BREAKPOINT_MODE == 0... */


/* ------------ User interface (API) for this driver ---------------- */


/* ---------- UART communication routines  ------------- */

/* Initialize UART */
static void uart_init(void)
{
	/* Init UART */
	UCSR0A = _BV(U2X0);		/* double UART speed */
	UCSR0B = (1 << RXEN0 ) | (1 << TXEN0 );		/* enable RX and Tx */
	UCSR0C =  (1 << UCSZ00 ) | (1 << UCSZ01 ); /* Use 8- bit character sizes */
	UBRR0H = ( GDB_BAUD_PRESCALE >> 8);
	UBRR0L = GDB_BAUD_PRESCALE;
	UCSR0B |= (1 << RXCIE0 ); /* Enable the USART Recieve Complete interrupt ( USART_RXC ) */

}

/* Read a single character from the serial port */
static uint8_t getDebugChar(void)
{
	/* wait for data to arrive */
	while ( !(UCSR0A & (1<<RXC0)) )
		WDTRESET();

	return (uint8_t)UDR0;
}

/* Write a single character to serial port */
static void putDebugChar(uint8_t c)
{
	/* Wait for empty transmit buffer */
	while ( !( UCSR0A & (1<<UDRE0)) )
		WDTRESET();

	/* Put data into buffer, sends the data */
	UDR0 = c;
}
/* ---------------- end UART communication routines ---------------------------------- */



/* ---------- Debugging driver routines  ------------- */
/**
 * Stimulate interrupt;
 * Used for single stepping or when any breakpoint in RAM is set to stop the
 * program after every instruction.
 * The AVR core will always execute one instruction in the main code before
 * jumping into ISR even if interrupt is pending. We set the INT0 to trigger when
 * pin is low and set the pin low. If Flash breakpoints are used and we use Timer0 for
 * periodic interrupts instead of WDT, then we will utilize the output compare 
 * interrupts as software interrupts, so we do not need any interrupt pin in this case. */
__attribute__((always_inline))
static inline void gdb_enable_swinterrupt()
{

#if (AVR8_SWINT_SOURCE == -1) /* Use TIMER0_COMPA interrupt */
        OCR0A = TCNT0;
	/* The counter might have been advanced while writing to the register. So in order to
         * gurantee an immediate match, one has to write again to the register */
        OCR0A = TCNT0; 
#else
	AVR8_SWINT_EICR &= AVR8_SWINT_SC;
	/* The pin needs to be configured as output to allow us to set the
	 * level on the pin and thus generate the interrupt*/
	AVR8_SWINT_DDR |= _BV(AVR8_SWINT_PIN);		/* set pin to output mode */
	EIFR |= _BV(AVR8_SWINT_INTMASK);	/* clear INTx flag */
	EIMSK |= _BV(AVR8_SWINT_INTMASK);	/* enable INTx interrupt */
	AVR8_SWINT_PORT &= ~_BV(AVR8_SWINT_PIN);		/* make sure the pin is low */
#endif 
}

/** Disable the interrupt used for single stepping and RAM breakpoints. */
__attribute__((always_inline))
static inline void gdb_disable_swinterrupt()
{
#if (AVR8_SWINT_SOURCE != -1)
	EIMSK &= ~_BV(AVR8_SWINT_INTMASK);
#else
	OCR0A = TCNT0 + 0x7F; /* next IRQ in 500 usec */
	TIFR0 |= _BV(OCF0A);  /* clear compare flag */ 
#endif
}

/** Macro which is true if there is a pending interrupt from UART Rx
 * */
#define	UART_RXINT_PENDING()  (UCSR0A & (1<<RXC0))

/* handle_exception
 * Called when the program stops; communicates with the GDB.
 * The name follows the GDB stub documentation:
 * This is the central workhorse.
 * This is where the communications protocol is implemented;
 * handle_exception acts as the gdb representative on the target machine.
 * It begins by sending summary information on the state of your program,
 * then continues to execute, retrieving and transmitting any information gdb needs,
 * until you execute a gdb command that makes your program resume;
 * at that point, handle_exception returns control to your own code on the target machine.
 * */
__attribute__((optimize("-Os")))
static void handle_exception(void)
{
	uint8_t checksum, pkt_checksum;
	uint8_t b;

	gdb_ctx->singlestep_enabled = 0;		/* stepping by single instruction is enabled below for each step */


	while (1) {
	    WDTRESET();

		b = getDebugChar();
		
		switch(b) {
		case '$':
			/* Read everything to buffer */
			gdb_ctx->buff_sz = 0;
			for (pkt_checksum = 0, b = getDebugChar();
				 b != '#'; b = getDebugChar())
			{
				gdb_ctx->buff[gdb_ctx->buff_sz++] = b;
				pkt_checksum += b;
				WDTRESET();
			}
			gdb_ctx->buff[gdb_ctx->buff_sz] = 0;

			checksum  = hex2nib(getDebugChar()) << 4;
			checksum |= hex2nib(getDebugChar());

			/* send nack in case of wrong checksum  */
			if (pkt_checksum != checksum) {
				putDebugChar('-');
				continue;
			}

			/* ack */
			putDebugChar('+');

			/* parse already read buffer */
			if (gdb_parse_packet(gdb_ctx->buff))
				continue;

			/* If too many breakpoints, we stop immediately */
			if (gdb_ctx->breaks_cnt > AVR8_MAX_BREAKS) {
			  do {
			    debug_message("Too many breakpoints in use\n");
			    WDTRESET();
			    b = getDebugChar();
			  } while (b == '-');
			  gdb_send_state(GDB_SIGTRAP);
			  gdb_ctx->target_running = 0;
			  gdb_ctx->singlestep_enabled = FALSE;
			  break;
			}
			 

			if(gdb_ctx->singlestep_enabled || gdb_ctx->breakpoint_enabled)
			{
				/* this will generate interrupt after one instruction in main code */
				WDTRESET();
				gdb_enable_swinterrupt();

			}
			else
			{
				/* Do not go to ext int ISR after every instruction. For RAM breakpoints this is
				  the case if the program is let run and it can be only stopped by break command (pause).
				  For flash breakpoints it is the same plus the program can also break itself when it encounters
				  breakpoint in flash.	*/
				WDTRESET();
				gdb_disable_swinterrupt();
			}

			/* leave the trap, continue execution */
			return;

		case '-':  /* NACK, repeat previous reply */
			gdb_send_buff(gdb_ctx->buff, gdb_ctx->buff_sz);
			WDTRESET();
			break;
		
		case '+':  /* ACK, great */
			/* there is special case we need to handle - if we send something to the GDB while the 
			target is running, and GDB returns ACK, we need to let the target run instead of 
			waiting here for commands from GDB - because there will be none and the target hangs.
			This happens with the debug_message() which can be sent while target is running. 
			Probably it would be safe to always return from here as the UART ISR would call us again when
			another char arrives, but the GDB stub documentation above states that we should wait for
			communication until there is command to run the target... */
			if ( gdb_ctx->target_running ) 
				return;				
			break;
		
		case 0x03:					
			/* user interrupt by Ctrl-C, send current state and
			   continue reading */
			WDTRESET();
			gdb_ctx->target_running = 0;	/* stopped by debugger break */
			gdb_send_state(GDB_SIGINT);
			break;

		default:
			WDTRESET();
			gdb_send_reply(""); /* not supported */
			break;
		}	// switch
	}	// while 1

	/* should never get here, see while(1) above. */		

}

/* This is the main "dispatcher" of commands from GDB
 * If returns false, the debugged program continues execution */
__attribute__((optimize("-Os")))
static bool_t gdb_parse_packet(const uint8_t *buff)
{
#if ( (AVR8_BREAKPOINT_MODE == 0) || (AVR8_BREAKPOINT_MODE == 2) )	/* code is for flash BP only */
	Address_t pc = gdb_ctx->pc;	// PC with word address
	struct gdb_break* pbreak;
#endif

#ifdef AVR8_STUB_DEBUG
	G_StackUnused = test_check_stack_usage();
#endif
	
	switch (*buff) {
	case '?':               /* last signal */
		gdb_send_reply("S05"); /* signal # 5 is SIGTRAP */
		break;
	case 'H':               /* Set thread, always OK */
		gdb_send_reply("OK");
		break;
	case 'T':               /* Is thread alive, always OK */
		gdb_send_reply("OK");
		break;
	case 'g':               /* read registers */
		gdb_read_registers();
		break;
	case 'G':               /* write registers */
		gdb_write_registers(buff + 1);
		break;

	case 'm':               /* read memory */
		gdb_read_memory(buff + 1);
		break;
	case 'M':               /* write memory */
		gdb_write_memory(buff + 1);
		break;

		/* Support loading program from gdb */
#if (AVR8_LOAD_SUPPORT == 1)
	case 'X':
		/* Call bootloader which will receive the data and then restart the app including us.
		 GDB first sends packet X with 0 size to test whether the stub supports binary load.
		 If we do support it we reply OK, we call the bootloader code to handle it.
		 If we do not support it, GDB will try to load using memory write.
		*/
		gdb_send_reply("OK");
		dboot_handle_xload();
		break;
#endif

	case 'D':               /* detach the debugger */
	case 'k':               /* kill request */
#if ( (AVR8_BREAKPOINT_MODE == 0) || (AVR8_BREAKPOINT_MODE == 2) )	/* code is for flash BP only */
		/* Update the flash so that the program can run after reset without breakpoints */
		gdb_update_breakpoints();
#endif
		gdb_send_reply("OK");
		gdb_ctx->target_running = 1;
		return FALSE;

	case 'c':               /* continue */

#ifdef AVR8_STUB_DEBUG
		G_ContinueCmdCount++;
#endif /* AVR8_STUB_DEBUG */

#if ( (AVR8_BREAKPOINT_MODE == 0) || (AVR8_BREAKPOINT_MODE == 2) )	/* code is for flash BP only */
		/* Enable watchdog interrupt. It is automatically disabled when the ISR
		 is called so it must re-enable itself if needed */
		gdb_update_breakpoints();
		/* todo: could enable only if at least one BP is set */
  #if (AVR8_USE_TIMER0_INSTEAD_OF_WDT == 0)
		watchdogConfig(GDB_WATCHDOG_TIMEOUT);
  #endif
#endif
		gdb_ctx->target_running = 1;
		return FALSE;

	case 'C':               /* continue with signal */
	case 'S':               /* step with signal */
		gdb_send_reply(""); /* not supported */
		break;

	case 's':               /* step */

#ifdef AVR8_STUB_DEBUG
		G_StepCmdCount++;
#endif /* AVR8_STUB_DEBUG */

#if ( (AVR8_BREAKPOINT_MODE == 0) || (AVR8_BREAKPOINT_MODE == 2) )	/* code is for flash BP only */
		/* Updating breakpoints is needed, otherwise it would not be
		 possible to step out from breakpoint. We need to replace our trap-code with the
		 original instruction and execute it when stepping from breakpoint.

		 Stepping from breakpoint can occur not only after the program stops on BP,
		 but also if we step through the code and step onto breakpoint. */

		/* If we stopped on break, update breakpoints but do not update if we step from
		 non-breakpoint position. */
		pbreak = gdb_find_break(pc);
		if ( pbreak ) {
			gdb_update_breakpoints();
			/* todo: not needed?
			 If we step from flash breakpoint (which is call instruction) from main loop code,
			  then EXT INT ISR will be executed right after we return and we would stop the program
			  at the same address. We just set flag for the ISR not to signal state  */
		//	gdb_ctx->skip_step = 1;
		} else {
		//	gdb_ctx->skip_step = 0;
		}
#endif

		gdb_ctx->singlestep_enabled = 1;		
		return FALSE;

	case 'z':               /* remove break/watch point */
	case 'Z':               /* insert break/watch point */
		gdb_insert_remove_breakpoint(gdb_ctx->buff);
		break;

	case 'q':               /* query requests */
		if(memcmp_PF(buff, (uintptr_t)PSTR("qSupported"), 10) == 0) {
			/* plain send, from ram */
			gdb_send_buff((uint8_t*)gdb_str_packetsz, strlen(gdb_str_packetsz));
		}
		else if(memcmp_PF(gdb_ctx->buff, (uintptr_t)PSTR("qC"), 2) == 0) {
			/* current thread is always 1 */
			gdb_send_reply("QC01");
		}
		else if(memcmp_PF(gdb_ctx->buff, (uintptr_t)PSTR("qfThreadInfo"), 12) == 0) {
			/* always 1 thread*/
			gdb_send_reply("m1");
	    }
		else if(memcmp_PF(gdb_ctx->buff, (uintptr_t)PSTR("qsThreadInfo"), 12) == 0) {
			/* send end of list */
			gdb_send_reply("l");
		}
		else if(memcmp_PF(gdb_ctx->buff, (uintptr_t)PSTR("qRcmd,7265736574"), 16) == 0) {
			/* reset target */
#if (AVR8_BREAKPOINT_MODE == 0) || (AVR8_BREAKPOINT_MODE == 2)
		        gdb_update_breakpoints(); // needed to gid rid of breakpoints
#endif
			gdb_send_reply("OK");
			/* recommended way to reset - activate watchdog */
			/* note: on newer ARVs including ATmega328 once enabled, the watchdog will stay 
			 enabled even after reset; the software should disable it. It is disabled by 
			 the optiboot bootloader on Arduino so all works fine. If you use your own hardware
			 without optiboot you may need to disable the watchdog or it will keep reseting your
			 program after the monitor reset restart. */
			wdt_enable(WDTO_15MS);  
    		while(1) ;		
		}
		else {
			gdb_send_reply("");  /* not supported */
		}

		break;

	default:
		gdb_send_reply("");  /* not supported */
		break;
	}
	
	return TRUE;
}


#if ( (AVR8_BREAKPOINT_MODE == 0) || (AVR8_BREAKPOINT_MODE == 2) )	/* code is for flash BP only */

#ifdef AVR8_LA_DEBUG
void show_la_breaks(uint8_t typ)
{
  la_pause();
  la_pause();
  la_send(typ);
  la_pause();
  la_send(gdb_ctx->breaks_cnt);
  la_pause();
  for (uint8_t i=0; i < AVR8_MAX_BREAKS*2+1; i++) {
    la_send(gdb_ctx->breaks[i].addr ? 1 : 0);
    la_send(gdb_ctx->breaks[i].status);
    la_pause();
  }
  la_pause();
  la_pause();
}
#endif

/**
 Called before the target starts to run in order to write/remove breakpoints in flash.
 Note that the breakpoints are inserted to gdb_ctx->breaks at the first free position
 (free means the addr is 0). And a breakpoint is permanently removed by setting the addr to 0.
 A breakpoint is marked as disabled when the debugger issues a remove breakpoint command
 after the target has stopped. We leave the trap opcode in the flash memory in order to minimize
 flash wear. The trap opcode is only removed, when the breakpoint is not re-enabled at the next start.
 
<<<<<<< HEAD
 Note that in order to be able to always set 4 breakpoints and to decide when more than 4 breakpoints are set,
 we need at least 4*2+1 entries! There could be 4 disabled breakpoints from the last run, and there could be 
 4 new ones. In order to have space for all of them, we need 8 entries. If we also want to detect that there 
 more then 4 breakpoints set, we need also one additional entry.
=======
 Note that in order to be able to detect that more breakpoints than allowed are used, we have to give
 room for one more entry above the maximum number of entries. Further, because we may want to set the maximum
 number of new breakpoints (although the entries are taken up by breakpoints that are still in flash, but disabled),
 we need double as many entries, i.e., all in all we need 4*2+1 entries. Note that the maximum number of
 disabled breakpoints still in flash is 4. It cannot be 5, because in this case we would not start to write 
 breakpoints in flash (see variable 'enabled' below). In order to guarantee that there is always a free entry
 when a breakpoint is inserted (and we have not more than the maximum number + 1), we have to make sure
 that a breakpoint entry is freed if it is not in flash and disabled (see remove_breakpoint).
 
 Note that breaks_cnt counts only the enabled breakpoints. So the disabled breakpoints, which are still 
 in flash, are not counted (but we know that there cannoz be more than 4).
>>>>>>> 285bc6f9

 In a first run over the list of breakpoints, we check whether there are too many enabled breakpoints. 
 If this is the case, we will not write enabled breakpoints to flash, because the target won't start 
 in any case.
 */
__attribute__((optimize("-Os")))
static void gdb_update_breakpoints(void)
{
	uint16_t trap_opcode = TRAP_OPCODE;
	uint8_t i;
	uint8_t enabled = 0;

#ifdef AVR8_LA_DEBUG
	la_init();
	show_la_breaks(1);
#endif
	for (i=0; i < AVR8_MAX_BREAKS*2+1; i++) 
	  if (GDB_BREAK_IS_ENABLED(gdb_ctx->breaks[i])) enabled++;
	
	for (i=0; i < AVR8_MAX_BREAKS*2+1; i++) {
   		WDTRESET();

		/* Ignore free breakpoint structs */
		if (!gdb_ctx->breaks[i].addr)
			continue;

		/* Possible cases:
		 1) BP is enabled and already in flash > do nothing
		 2) BP is enabled but not in flash > write to flash, set IN_FLASH flag (if not too many BPs)
		 3) BP is disabled but written in flash > remove from flash,free BP struct
		 4) BP is disabled and not in flash > free only BP struct
		 */
		if ( GDB_BREAK_IS_ENABLED(gdb_ctx->breaks[i]) ) {
			/* BP should be inserted... */
		  if ( !GDB_BREAK_IS_INFLASH(gdb_ctx->breaks[i]) && (enabled <= AVR8_MAX_BREAKS) ) {
				/* ...and it is not in flash, so write it (2) */
				gdb_ctx->breaks[i].opcode = safe_pgm_read_word((uint32_t)(gdb_ctx->breaks[i].addr << 1));
				/*gdb_ctx->breaks[i].opcode2 = safe_pgm_read_word((uint32_t)((gdb_ctx->breaks[i].addr << 1)+2));*/	/* opcode replaced by our infinite loop trap */
				flash_memory_write(&trap_opcode, gdb_ctx->breaks[i].addr, sizeof(trap_opcode));
				GDB_BREAK_SET_INFLASH(gdb_ctx->breaks[i]);
			} /* else do nothing (1)*/

		} else {
			/* BP should be removed... */
			if (GDB_BREAK_IS_INFLASH(gdb_ctx->breaks[i])) {
				/* ...and it is in flash, so remove it, also free the struct  (3) */
				gdb_remove_breakpoint_ptr(&gdb_ctx->breaks[i]);
				GDB_BREAK_CLEAR_INFLASH(gdb_ctx->breaks[i]);	/* not really needed - the struct is freed */

			}  else {
				/* If it is not in flash, just free the struct (4) */
				gdb_ctx->breaks[i].addr = 0;
			}
		}
	}	/* for */
#ifdef AVR8_LA_DEBUG
	show_la_breaks(0x0F);
#endif
}
#endif	/* AVR8_BREAKPOINT_MODE == 0 or 2 */

__attribute__((optimize("-Os")))
static void gdb_insert_remove_breakpoint(const uint8_t *buff)
{
	uint32_t rom_addr_b, sz;
	uint8_t len;

	/* skip 'z0,' */
	len = parse_hex(buff + 3, &rom_addr_b);
	/* skip 'z0,xxx,' */
	parse_hex(buff + 3 + len + 1, &sz);

	/* get break type */
	switch (buff[1]) {
	case '0': /* software breakpoint */
		if (buff[0] == 'Z')
			gdb_insert_breakpoint(rom_addr_b >> 1);
		else 
			gdb_remove_breakpoint(rom_addr_b >> 1);

		gdb_send_reply("OK");
		break;

	default:
		/* we do not support other breakpoints, only software */
		gdb_send_reply("");
		break;
	}
}

/* rom_addr is in words */
__attribute__((optimize("-Os")))
static bool_t gdb_insert_breakpoint(Address_t rom_addr)
{
#ifdef AVR8_STUB_DEBUG
	G_BreakpointAdr = rom_addr << 1;	/* convert to byte address */
#endif

#if (AVR8_BREAKPOINT_MODE == 1)		/* RAM only breakpoints */
	uint8_t i;
	Address_t* p = gdb_ctx->breaks;
	/* First look if the breakpoint already exists */
	for (i = gdb_ctx->breaks_cnt; i > 0; i--)
	{
		if (*p++ == rom_addr)
			return TRUE;
	}

	if ( gdb_ctx->breaks_cnt >= AVR8_MAX_BREAKS+1)
		return FALSE;	/* no more breakpoints available */

	gdb_ctx->breaks[gdb_ctx->breaks_cnt++] = rom_addr;
	gdb_ctx->breakpoint_enabled = 1;	/* at least one breakpoint exists */
	return TRUE;

#else
	/* Breakpoints in flash */

	/* Note: GDB will always delete all breakpoints (BP) when the program stops
	 * on a BP or after step. It will then set them again before continue (c)
	 * or step.
	 * With flash BP we should buffer the requests and only rewrite flash if
	 * any BP really changed...see gdb_update_breakpoints
	 * */

	/* original code for flash breakpoints */
	uint8_t i;

	/* First, try to find the breakpoint if it is already inserted */
	struct gdb_break *breakp = gdb_find_break(rom_addr);
	if ( breakp ) {
		GDB_BREAK_ENABLE((*breakp));
		return TRUE;
	}

	/* If breakpoint is not found, add a new one */
	if (gdb_ctx->breaks_cnt > AVR8_MAX_BREAKS) 
	        return FALSE; // we already have more than the maximum number of enabled BPs
	gdb_ctx->breaks_cnt++;

	/* find first BP struct which is free - that is addr is 0 and store the BP there */
	/* Although there might be AVR8_MAX_BREAKS disabled BPs in flash, there must still be a free one! */
	for (i=0; i < AVR8_MAX_BREAKS*2+1; i++) {
		if (!gdb_ctx->breaks[i].addr) {
			gdb_ctx->breaks[i].addr = rom_addr;
			GDB_BREAK_ENABLE(gdb_ctx->breaks[i]);
			break;
		}
	}

	return TRUE;

#endif	/* AVR8_BREAKPOINT_MODE */
}

static void gdb_remove_breakpoint(Address_t rom_addr)
{
#if (AVR8_BREAKPOINT_MODE == 1)  /* RAM only BP*/
	uint8_t i, j;

	for (i = 0, j = 0; j < gdb_ctx->breaks_cnt; i++, j++)
	{
		/* i is target, j is source index */
		if ( gdb_ctx->breaks[i] == rom_addr )
		{
			/* this is the BP to remove */
			j++;
			if ( j >= gdb_ctx->breaks_cnt )
			{
				gdb_ctx->breaks[i] = 0;
				break;		/* removing the last BP in the array */
			}
		}

		/* normally, this will do nothing but after the breakpoint-to-be-removed is found and
		 * j is incremented, it will shift the remaining breakpoints. */
		gdb_ctx->breaks[i] = gdb_ctx->breaks[j];

	}	// end for

	if ( j > i )	/* if we found the BP to be removed, there is now one less */
		gdb_ctx->breaks_cnt--;

	if ( gdb_ctx->breaks_cnt == 0 )
		gdb_ctx->breakpoint_enabled = 0;	/* if there are no breakpoints */

#else
	/* Combined mode - BPs in flash */
	struct gdb_break *breakp = gdb_find_break(rom_addr);
	/* Just mark the breakpoint for removal but do not update flash */
	if ( breakp ) {
		GDB_BREAK_DISABLE((*breakp));
		gdb_ctx->breaks_cnt--;
		if (!GDB_BREAK_IS_INFLASH(*breakp)) 
		  // if not in flash, free structure
		  breakp->addr = 0;
	}
	/*gdb_remove_breakpoint_ptr(breakp);*/
#endif
}

/* ----------------- Functions for flash breakpoints support ------------------- */
#if ( (AVR8_BREAKPOINT_MODE == 0) || (AVR8_BREAKPOINT_MODE == 2) )

static uint16_t safe_pgm_read_word(uint32_t rom_addr_b)
{
#ifdef pgm_read_word_far
	if (rom_addr_b >= (1l<<16))
		return pgm_read_word_far(rom_addr_b);
	else
#endif
		return pgm_read_word(rom_addr_b);
}

static void gdb_remove_breakpoint_ptr(struct gdb_break *breakp)
{
	/*
	uint32_t opcode;
	opcode = (uint32_t)breakp->opcode2 << 16;
	opcode |=  breakp->opcode;
	*/
	uint16_t opcode = breakp->opcode;

#ifdef AVR8_STUB_DEBUG
	G_RestoreOpcode = opcode;
#endif /* AVR8_STUB_DEBUG */

	flash_memory_write(&opcode, breakp->addr, sizeof(opcode));
	breakp->addr = 0;

}

/* rom_addr is in words */
static struct gdb_break *gdb_find_break(Address_t rom_addr)
{
  uint8_t i = 0, sz = AVR8_MAX_BREAKS*2+1;
	/* do search */
	for (; i < sz; ++i)
		if (gdb_ctx->breaks[i].addr == rom_addr)
			return &gdb_ctx->breaks[i];

	return NULL;
}

#endif	/*  AVR8_FLASH_BREAKPOINTS */

/* END Functions for flash breakpoints version only */



/* GDB needs the 32 8-bit, gpw registers (r00 - r31), the
   8-bit SREG, the 16-bit SP (stack pointer) and the 32-bit PC
   (program counter). Thus need to send a reply with
   r00, r01, ..., r31, SREG, SPL, SPH, PCL, PCH,
   low bytes before high since AVR is little endian.
   This routine requires (32 gpwr, SREG, SP, PC) * 2 hex bytes
   space of buffer, i.e. min (32 + 1 + 2 + 4) * 2 = 78 */
__attribute__((optimize("-Os")))
static void gdb_read_registers(void)
{
	uint8_t a;
	uint16_t b;
	char c;
	uint32_t pc = (uint32_t)gdb_ctx->pc << 1;	/* convert word address to byte address used by gdb */
	uint8_t i = 0;

	a = 32;	/* in the loop, send R0 thru R31 */
	b = (uint16_t) &regs;

	do {
		c = *(char*)b++;
		gdb_ctx->buff[i++] = nib2hex((c >> 4) & 0xf);
		gdb_ctx->buff[i++] = nib2hex((c >> 0) & 0xf);

	} while (--a > 0);

	/* send SREG as 32 register */
	gdb_ctx->buff[i++] = nib2hex((R_SREG >> 4) & 0xf);
	gdb_ctx->buff[i++] = nib2hex((R_SREG >> 0) & 0xf);

	/* send SP as 33 register */
	gdb_ctx->buff[i++] = nib2hex((gdb_ctx->sp >> 4)  & 0xf);
	gdb_ctx->buff[i++] = nib2hex((gdb_ctx->sp >> 0)  & 0xf);
	gdb_ctx->buff[i++] = nib2hex((gdb_ctx->sp >> 12) & 0xf);
	gdb_ctx->buff[i++] = nib2hex((gdb_ctx->sp >> 8)  & 0xf);

	/* send PC as 34 register
	 gdb stores PC in a 32 bit value.
	 gdb thinks PC is bytes into flash, not in words. */
	gdb_ctx->buff[i++] = nib2hex((pc >> 4)  & 0xf);
	gdb_ctx->buff[i++] = nib2hex((pc >> 0)  & 0xf);
	gdb_ctx->buff[i++] = nib2hex((pc >> 12) & 0xf);
	gdb_ctx->buff[i++] = nib2hex((pc >> 8)  & 0xf);
#if defined(__AVR_ATmega2560__)
	gdb_ctx->buff[i++] = nib2hex((pc >> 20) & 0xf);
#else
	gdb_ctx->buff[i++] = '0'; /* For AVR with up to 16-bit PC */
#endif
	gdb_ctx->buff[i++] = nib2hex((pc >> 16) & 0xf);
	gdb_ctx->buff[i++] = '0'; /* gdb wants 32-bit value, send 0 */
	gdb_ctx->buff[i++] = '0'; /* gdb wants 32-bit value, send 0 */

	gdb_ctx->buff_sz = i;
	gdb_send_buff(gdb_ctx->buff, gdb_ctx->buff_sz);

}

__attribute__((optimize("-Os")))
static void gdb_write_registers(const uint8_t *buff)
{

	uint8_t a;
	uint32_t pc;

	a = 32;	/* in the loop, receive R0 thru R31 */
	uint8_t *ptr = regs;

	do {
		*ptr  = hex2nib(*buff++) << 4;
		*ptr |= hex2nib(*buff++);
	} while (--a > 0);

	/* receive SREG as 32 register */
	R_SREG = hex2nib(*buff++) << 4;
	R_SREG |= hex2nib(*buff++);

	/* receive SP as 33 register */
	gdb_ctx->sp  = hex2nib(*buff++) << 4;
	gdb_ctx->sp |= hex2nib(*buff++);
	gdb_ctx->sp |= hex2nib(*buff++) << 12;
	gdb_ctx->sp |= hex2nib(*buff++) << 8;

	/* receive PC as 34 register
	   gdb stores PC in a 32 bit value.
	   gdb thinks PC is bytes into flash, not in words. */
	pc  = hex2nib(*buff++) << 4;
	pc |= hex2nib(*buff++);
	pc |= hex2nib(*buff++) << 12;
	pc |= hex2nib(*buff++) << 8;
	pc |= (uint32_t)hex2nib(*buff++) << 20;
	pc |= (uint32_t)hex2nib(*buff++) << 16;
	pc |= (uint32_t)hex2nib(*buff++) << 28;
	pc |= (uint32_t)hex2nib(*buff++) << 24;
	gdb_ctx->pc = pc >> 1;	/* drop the lowest bit; PC addresses words */

	gdb_send_reply("OK");

}

__attribute__((optimize("-Os")))
static void gdb_read_memory(const uint8_t *buff)
{
	uint32_t addr, sz;
	uint8_t i;

	buff += parse_hex(buff, &addr);
	/* skip 'xxx,' */
	parse_hex(buff + 1, &sz);

	if ((addr & MEM_SPACE_MASK) == SRAM_OFFSET) {
		addr &= ~MEM_SPACE_MASK;
		uint8_t *ptr = (uint8_t*)(uintptr_t)addr;
		for (i = 0; i < sz; ++i) {
			uint8_t b = ptr[i];
			/* XXX: this is ugly kludge, but what can I do?
					AVR puts return address on stack with garbage in high
					bits (they say you should mask out them, see Stack Pointer
					section at every AVR datasheet), but how can I understand
					that this word is ret address? To have valid backtrace in
					gdb, I'am required to mask every word, which address belongs
					to stack. */
#if 0 // leads to wrong values of local variables!
#if defined(__AVR_ATmega2560__)
			/* TODO: for ATmega2560 the 3rd byte of PC should be masked out, but
			 * how do we know when the 3rd byte is read?
			 * The code for other derivatives can mask every word, but for 2560 we need to mask
			 * only one byte of one of the two words that GDB reads...or does GDB read 3 bytes?
			 * If yes, the code should be: */
			 if (i == 0 && sz == 3 && addr >= gdb_ctx->sp)
				b &= RET_ADDR_MASK;
#else
			if (i == 0 && sz == 2 && addr >= gdb_ctx->sp)
				b &= RET_ADDR_MASK;
#endif
#endif
			gdb_ctx->buff[i*2 + 0] = nib2hex(b >> 4);
			gdb_ctx->buff[i*2 + 1] = nib2hex(b & 0xf);
		}
	}
	else if ((addr & MEM_SPACE_MASK) == FLASH_OFFSET){
		addr &= ~MEM_SPACE_MASK;
		for (i = 0; i < sz; ++i) {
			uint8_t byte = safe_pgm_read_byte(addr + i);
			gdb_ctx->buff[i*2 + 0] = nib2hex(byte >> 4);
			gdb_ctx->buff[i*2 + 1] = nib2hex(byte & 0xf);
		}
	}
	else {
		/* posix EIO error */
		gdb_send_reply("E05");
		return;
	}
	gdb_ctx->buff_sz = sz * 2;
	gdb_send_buff(gdb_ctx->buff, gdb_ctx->buff_sz);
}

__attribute__((optimize("-Os")))
static void gdb_write_memory(const uint8_t *buff)
{
	uint32_t addr, sz;
	uint8_t i;

	buff += parse_hex(buff, &addr);
	/* skip 'xxx,' */
	buff += parse_hex(buff + 1, &sz);
	/* skip , and : delimiters */
	buff += 2;

	if ((addr & MEM_SPACE_MASK) == SRAM_OFFSET) {
		addr &= ~MEM_SPACE_MASK;
		uint8_t *ptr = (uint8_t*)(uintptr_t)addr;
		for ( i = 0; i < sz; ++i) {
			ptr[i]  = hex2nib(*buff++) << 4;
			ptr[i] |= hex2nib(*buff++);
		}
	}
	else if ((addr & MEM_SPACE_MASK) == FLASH_OFFSET){
		/* posix EIO error */
		gdb_send_reply("E05");
		return;
#if 0	/* writing to flash not supported - but it could be as of 4/2017, use flash_memory_write
 	 	 warning: if enabled, fix the code in parse_packet which handles binary load (X). If case we
 	 	 report we do not support binary load, GDB would load the program using memory write, that is this
 	 	 code. But we cannot overwrite ourselves so we cannot support this.
 	 	 So in case writing to flash is desired feature, enable it here by calling bootloader api, but for
 	 	 X packet report supported and then errors oif hand the app to let user know something is wrong if he
 	 	 tries to load the app from GDB but does not enable support for it in this stub.
 	 	 */
		addr &= ~MEM_SPACE_MASK;
		/* to words */
		addr >>= 1;
		/* we assume sz is always multiple of two, i.e. write words */
		for (uint8_t i = 0; i < sz/2; ++i) {
			uint16_t word;
			word  = hex2nib(*buff++) << 4;
			word |= hex2nib(*buff++);
			word |= hex2nib(*buff++) << 12;
			word |= hex2nib(*buff++) << 8;
			safe_pgm_write(&word, addr + i, sizeof(word));
		}
#endif
	}
	else {
		/* posix EIO error */
		gdb_send_reply("E05");
		return;
	}
	gdb_send_reply("OK");
}

#if 0
/** Support for binary load of program */
uint8_t tmp_buff[128];	/* atmega328 has 128 B page. GDM max for binary write is 256 but we do not support it?*/

__attribute__((optimize("-Os")))
static void gdb_write_binary(const uint8_t *buff) {
	uint32_t addr, sz;
	uint8_t i;

	buff += parse_hex(buff, &addr);
	/* skip 'xxx,' */
	buff += parse_hex(buff + 1, &sz);
	/* skip , and : delimiters */
	buff += 2;

	if ((addr & MEM_SPACE_MASK) == SRAM_OFFSET) {
		addr &= ~MEM_SPACE_MASK;
		gdb_send_reply("E05"); /* do not support binary write */
		return;
	} else if ((addr & MEM_SPACE_MASK) == FLASH_OFFSET) {
		/* Write to flash. GDB sends binary data; not characters in hex */
		bin2mem(buff, (unsigned char *)tmp_buff, sz);
		addr &= ~MEM_SPACE_MASK;
		/* to words */
		addr >>= 1;

#if 0	/* writing to flash not supported - but it could be as of 4/2017, use flash_memory_write */
		addr &= ~MEM_SPACE_MASK;
		/* to words */
		addr >>= 1;
		/* we assume sz is always multiple of two, i.e. write words */
		for (uint8_t i = 0; i < sz/2; ++i) {
			uint16_t word;
			word = hex2nib(*buff++) << 4;
			word |= hex2nib(*buff++);
			word |= hex2nib(*buff++) << 12;
			word |= hex2nib(*buff++) << 8;
			safe_pgm_write(&word, addr + i, sizeof(word));
		}
#endif
	} else {
		/* posix EIO error */
		gdb_send_reply("E05");
		return;
	}
	gdb_send_reply("OK");

}

/* Convert the binary stream in BUF to memory.

   Gdb will escape $, #, and the escape char (0x7d).
   COUNT is the total number of bytes to write into
   memory.
   Code from gdb sample m32r-stub.c */
__attribute__((optimize("-Os")))
static unsigned char *bin2mem(unsigned char *buf, unsigned char *mem, int count) {
	int i;
	//unsigned char ch;

	for (i = 0; i < count; i++) {
		/* Check for any escaped characters. Be paranoid and
		 only unescape chars that should be escaped. */
		if (*buf == 0x7d) {
			switch (*(buf + 1)) {
			case 0x3: /* # */
			case 0x4: /* $ */
			case 0x5d: /* escape char */
				buf++;
				*buf |= 0x20;
				break;
			default:
				/* nothing */
				break;
			}
		}

		*mem = *buf++;
		mem++;
	}

	return mem;
}
#endif

/* ------------------------------------------------------------- */



/* ---------- Interrupt handlers ------------- */
/* Note: GDB stub is normally expected to implement
 * void exceptionHandler (int exception_number, void *exception_address)
 * to install exception handler for given exception type (e.g. Illegal opcode),
 * but we do not need this.*/

/*
 * Interrupt handler for received character from serial port.
 * Having this allows breaking the program during execution from GDB. */
ISR(UART_ISR_VECTOR, ISR_BLOCK ISR_NAKED)
{
	save_regs1 ();
	/* save_regs1 loads SREG into r29 */

	/* Sets interrupt flag = interrupts enabled; but not in real, just in the stored value */
	/* asm volatile ("ori r29, 0x80");	*/ /* user must see interrupts enabled */
	/* Disabled - I don't know why th euser should see it enabled... */
	save_regs2 ();

	
#if defined(__AVR_ATmega2560__)
	R_PC_HH &= 0x01;		/* there is only 1 bit used in the highest byte of PC (17-bit PC) */
	/* No need to mask R_PC_H */
#else
	R_PC_H &= RET_ADDR_MASK;
#endif
	gdb_ctx->pc = R_PC;
	gdb_ctx->sp = R_SP;	
	
	/* Communicate with gdb */
	handle_exception();	

	asm volatile (
		      "restore_registers:");
	restore_regs ();

	asm volatile (
			"out	__SREG__, r31\n"	/* restore SREG */
			"lds	r31, regs+31\n"		/* real value of r31 */
			"reti \n");
	/* simplified exit code - just restore SREG, interrupts will be enabled because we execute RETI */

#if 0
	asm volatile (
		"sbrs	r31, 7\n"		/* test I flag */
		"rjmp	1f\n"
		"andi	r31, 0x7f\n"		/* clear I flag */
		"out	__SREG__, r31\n"	/* restore SREG */
		"lds	r31, regs+31\n"		/* real value of r31 */
		"reti\n"			/* exit with interrupts enabled */
	"1:	out	__SREG__, r31\n"	/* exit with interrupts disabled */
		"lds	r31, regs+31\n"	/* real value of r31 */
		"ret\n");			/* exit with interrupts disabled (reti would enable them) */
#endif
}


/*
 * Interrupt handler for the interrupt which allows single-stepping using the
 * feature of AVR that after each interrupt, one instruction of main program
 * is executed before any pending interrupt service routine is called.
 * Names such as INT0_vect are the same for Atmega328 and Atmega 1280/2560
 *
 * It is not used if:
 * TIMER0 is used both to check for breakpoints (AVR8_USE_TIMER0_INSTEAD_OF_WDT == 1)
 * and for single-stepping (AVR8_SWINT_SOURCE == -1), because in that case
 * the TIMER0 ISR is used for both purposes.
 * #if !( (AVR8_USE_TIMER0_INSTEAD_OF_WDT == 1) && (AVR8_SWINT_SOURCE == -1)) */
#if (AVR8_USE_TIMER0_INSTEAD_OF_WDT == 0) || (AVR8_SWINT_SOURCE != -1)

ISR(AVR8_SWINT_VECT, ISR_BLOCK ISR_NAKED )
{
#if (AVR8_BREAKPOINT_MODE == 1)/* RAM only BPs */
	static uint8_t ind_bks;
#endif

	save_regs1 ();
	/*asm volatile ("ori r29, 0x80");*/	/* user must see interrupts enabled */
	/* removed enabling the interrupt for user - don't know why they should see it enabled... */

	save_regs2 ();
#if defined(__AVR_ATmega2560__)
	R_PC_HH &= RET_ADDR_MASK;		/* there is only 1 bit used in the highest byte of PC (17-bit PC) */
#else
	R_PC_H &= RET_ADDR_MASK;
#endif
	/* Note that for ATmega2560 we allocate 4 bytes for PC in the regs array so that it is safe to
	 cast to uint32 by the R_PC macro. */
	gdb_ctx->pc = R_PC;
	gdb_ctx->sp = R_SP;


#ifdef AVR8_STUB_DEBUG
	G_Debug_INTxCount++;
	G_LastPC = gdb_ctx->pc << 1;	/* convert to byte address */
#endif

	/* if single-stepping, go to trap */
	if ( gdb_ctx->singlestep_enabled)
		goto trap;


#if (AVR8_BREAKPOINT_MODE == 1)/* RAM only BPs */
	if ( gdb_ctx->breakpoint_enabled )
	{
#ifdef AVR8_STUB_DEBUG
		G_BpEnabledINTx++;
#endif

		/*Fix 2018-03-24 - if char received in UART handle it or it may be interrupt request */
		if ( UART_RXINT_PENDING() ) {
			/* option 1 - just disable sw interrupt - but then any char received on uart while
			 * target is running would stop it and stub would wait for communication */
			/* gdb_disable_swinterrupt();*/
			/* option 2 - check if the char received is ctrl+c and if yes, send signal and go handle it */
			ind_bks = getDebugChar();
			if ( ind_bks == 0x03 ) {
				gdb_ctx->target_running = 0;	/* stopped on a breakpoint or after step */
				/* need to send state as we already read the command */
				gdb_send_state(GDB_SIGINT);
				/* UART ISR will be executed when we exit and handle further communication */
				gdb_disable_swinterrupt();				
				goto out;
			}			
		}

		/* find breakpoint */
		for (ind_bks = 0; ind_bks < gdb_ctx->breaks_cnt; ind_bks++)
		{
			if (gdb_ctx->breaks[ind_bks] == gdb_ctx->pc)
				goto trap;
		}
	}
#endif 	/* AVR8_BREAKPOINT_MODE */

	/* Nothing */
	goto out;

trap:

	
	gdb_ctx->target_running = 0;	/* stopped on a breakpoint or after step */
	gdb_send_state(GDB_SIGTRAP);	
	handle_exception();

out:

	/* If there is pending interrupt from UART (char received), handle it - it may be
	 * request to interrupt the target. Because INT0 has higher
	 * priority, it will not allow the UART ISR to execute and this the user is not able
	 * to pause the debugged program if breakpoint is set, has to wait for the breakpoint to
	 * be hit...and if it is never hit, unreachable, there's no way to get back to debugger.
	 * 2018-03-24 Realized we DO need to handle UART here. It was not handled since 20.6.2017,
	 * see comment below. But we need to do this only for RAM breakpoints, not for single step,
	 * In single step the control goes to UART handler after each instruction.
	 *  */
#if 0  /* seems safer not to disable here (20.6.2017) */
	if ( UART_RXINT_PENDING() ) {
		gdb_disable_swinterrupt();
	}
#endif


	restore_regs ();
	asm volatile (
			"out	__SREG__, r31\n"	/* restore SREG */
			"lds	r31, regs+31\n"		/* real value of r31 */
			"reti \n");

#if 0
	asm volatile (
			"sbrs	r31, 7\n"		/* test I flag; skip if bit set = skip if interrupts enabled */
			"rjmp	1f\n"
			"andi	r31, 0x7f\n"		/* clear I flag */
			"out	__SREG__, r31\n"	/* restore SREG */
			"lds	r31, regs+31\n"		/* real value of r31 */
			"reti\n"			/* exit with interrupts enabled */
			"1:	out	__SREG__, r31\n"	/* exit with interrupts disabled */
			"lds	r31, regs+31\n"	/* real value of r31 */
			"ret\n");			/* exit with interrupts disabled (reti would enable them) */
#endif
}
#endif /* (AVR8_USE_TIMER0_INSTEAD_OF_WDT == 0) */


/* This function must be naked, otherwise the stack can be corrupted
 * and save_regs1() assumes stack is not touched. */
__attribute__((naked))
void breakpoint(void)
{
	save_regs1 ();		/* also saves SREG */
	save_regs2 ();

#if defined(__AVR_ATmega2560__)
	R_PC_HH &= RET_ADDR_MASK;		/* there is only 1 bit used in the highest byte of PC (17-bit PC) */
#else
	R_PC_H &= RET_ADDR_MASK;
#endif


	gdb_ctx->pc = R_PC;
	//gdb_ctx->pc = R_PC;
	gdb_ctx->sp = R_SP;

	gdb_ctx->target_running = 0;
	gdb_send_state(GDB_SIGTRAP);
	handle_exception();

	/* jump without return */
	/*asm volatile (ASM_GOTO " restore_registers"); */
	/* cannot just jump to shared code because it ends with RETI which would enable interrupts
	 which is not OK as we may be called with disabled interrupts */

	restore_regs ();	/* loads SREG to r31 */
	asm volatile (
		"out	__SREG__, r31\n"	/* restore SREG */
		"lds	r31, regs+31\n"		/* real value of r31 */
		"ret \n");
}


/*
 * Send text message to gdb console.
 * Note: GDB will queue the messages until "\n" (0x0a) is received; then
 * it displays the messages in console.
 */
void debug_message(const char* msg)
{
	uint8_t cSREG;
	char c;
	uint8_t i = 0;
	cSREG = SREG; /* store SREG value */
	cli();	/* disable interrupts */


	gdb_ctx->buff[i++] = 'O';	/* message to display in gdb console */
	while ( *msg && i < (AVR8_MAX_BUFF-4) )
	{
		c = *msg++;
		gdb_ctx->buff[i++] = nib2hex((c >> 4) & 0xf);
		gdb_ctx->buff[i++] = nib2hex((c >> 0) & 0xf);
	}

	/* Add "\n" */
	gdb_ctx->buff[i++] = '0';
	gdb_ctx->buff[i++] = 'a';

	gdb_send_buff(gdb_ctx->buff , i);
	
	SREG = cSREG; /* restore SREG value (I-bit) */
	/* Example packet we send:
	 $O48656c6c6f2c20776f726c64210a#55 = Hello, world!\n
	 */
}



/*
 * Interrupt handler for watchdog which allows checking whether the program
 * is stopped on a breakpoint (inserted into the code as RJMP -1 (while(1))
 * instruction instead of the original instruction.
 */
/* Watchdog/timer interrupt vector
 * When using TIMER0 instead of watchdog this ISR can also handle single-stepping
 * instead of the separate single-stepping ISR defined above, if AVR8_SWINT_SOURCE == -1 */
#if ( (AVR8_BREAKPOINT_MODE == 0) || (AVR8_BREAKPOINT_MODE == 2) )	/* code is for flash BP only */
#if (AVR8_USE_TIMER0_INSTEAD_OF_WDT == 1)
ISR(TIMER0_COMPA_vect, ISR_BLOCK ISR_NAKED)
#else
ISR(WDT_vect, ISR_BLOCK ISR_NAKED)
#endif
{
    quickcheck(); /* Do a quick check and RETI if no need to go through entire ISR */
	save_regs1();
	save_regs2 ();

#if defined(__AVR_ATmega2560__)
	R_PC_HH &= 0x01;		/* there is only 1 bit used in the highest byte of PC (17-bit PC) */
	/* No need to mask R_PC_H */
#else
	R_PC_H &= RET_ADDR_MASK;
#endif
	gdb_ctx->pc = R_PC;
	gdb_ctx->sp = R_SP;


	/* Check breakpoint */
	if (gdb_find_break(gdb_ctx->pc))
		goto trap;

#if (AVR8_USE_TIMER0_INSTEAD_OF_WDT == 1) /* could probably always be done */
	if ( gdb_ctx->singlestep_enabled)
		goto trap;
#endif

	/* Nothing */
	/* Re-enable watchdog interrupt as it is disabled when ISR is run.
	  Do this only if we are not on a breakpoint yet, so we can check again next time.
	  If we are on a BP, no need to run this ISR again. It will be re-enabled when the program
	  continues running.  */
#if (AVR8_USE_TIMER0_INSTEAD_OF_WDT == 0)
	watchdogConfig(GDB_WATCHDOG_TIMEOUT);
#endif
	goto out;

trap:
	/* Set correct interrupt reason */
	gdb_ctx->target_running = 0;	/* stopped on a breakpoint */
	gdb_send_state(GDB_SIGTRAP);	
	handle_exception();

out:
	/* this saves memory, jump to the same code instead of repeating it here */
	
asm volatile (ASM_GOTO " restore_registers");
#if 0
	restore_regs ();
	asm volatile (
			"out	__SREG__, r31\n"	/* restore SREG */
			"lds	r31, regs+31\n"		/* real value of r31 */
			"reti \n");
#endif
}
#endif /*  (AVR8_BREAKPOINT_MODE == 0) || (AVR8_BREAKPOINT_MODE == 2)   */
/* ------------------------------------------------------------- */

/* ---------- GDB RCP packet processing  ------------- */

/* Simpler version */
__attribute__((optimize("-Os")))
static void gdb_send_buff(const uint8_t *buff, uint8_t sz)
{
	uint8_t sum = 0;

	putDebugChar('$');
	while ( sz-- > 0)
	{
		putDebugChar(*buff);
		sum += *buff;
		buff++;
	}

	putDebugChar('#');
	putDebugChar(nib2hex((sum >> 4) & 0xf));
	putDebugChar(nib2hex(sum & 0xf));
}

__attribute__((optimize("-Os")))
static void gdb_send_reply(const char *reply)
{
	gdb_ctx->buff_sz = strlen(reply);
	if ( gdb_ctx->buff_sz > (AVR8_MAX_BUFF - 4))
		gdb_ctx->buff_sz = AVR8_MAX_BUFF - 4;

	memcpy(gdb_ctx->buff, reply, gdb_ctx->buff_sz);
	gdb_send_buff(gdb_ctx->buff, gdb_ctx->buff_sz);

}

/* Note: we send "expedited response T" which contains also the SREG, SP and PC
 * to speed things up.
 * Minimal response is the "last signal" response, for example $S05#b8, but then
 * GDB needs to read registers by another message.. */
__attribute__((optimize("-Os")))
static void gdb_send_state(uint8_t signo)
{
	uint32_t pc = (uint32_t)gdb_ctx->pc << 1;


	/* thread is always 1 */
	/* Real packet sent is e.g. T0520:82;21:fb08;22:021b0000;thread:1;
	 05 - last signal response
	 Numbers 20, 21,... are number of register in hex in the same order as in read registers
	 20 (32 dec) = SREG
	 21 (33 dec) = SP
	 22 (34 dec) = PC
	 */
	memcpy_P(gdb_ctx->buff,
			 PSTR("TXX20:XX;21:XXXX;22:XXXXXXXX;thread:1;"),
			 38);
	gdb_ctx->buff_sz = 38;

	/* signo */
	gdb_ctx->buff[1] = nib2hex((signo >> 4)  & 0xf);
	gdb_ctx->buff[2] = nib2hex(signo & 0xf);

	/* sreg */
	gdb_ctx->buff[6] = nib2hex((R_SREG >> 4)  & 0xf);
	gdb_ctx->buff[7] = nib2hex(R_SREG & 0xf);
	//gdb_ctx->buff[6] = nib2hex((gdb_ctx->regs->sreg >> 4)  & 0xf);
	//gdb_ctx->buff[7] = nib2hex(gdb_ctx->regs->sreg & 0xf);

	/* sp */
	gdb_ctx->buff[12] = nib2hex((gdb_ctx->sp >> 4)  & 0xf);
	gdb_ctx->buff[13] = nib2hex((gdb_ctx->sp >> 0)  & 0xf);
	gdb_ctx->buff[14] = nib2hex((gdb_ctx->sp >> 12) & 0xf);
	gdb_ctx->buff[15] = nib2hex((gdb_ctx->sp >> 8)  & 0xf);

	/* pc */
	gdb_ctx->buff[20] = nib2hex((pc >> 4)  & 0xf);
	gdb_ctx->buff[21] = nib2hex((pc >> 0)  & 0xf);
	gdb_ctx->buff[22] = nib2hex((pc >> 12) & 0xf);
	gdb_ctx->buff[23] = nib2hex((pc >> 8)  & 0xf);
#if defined(__AVR_ATmega2560__)
	gdb_ctx->buff[24] = nib2hex((pc >> 20) & 0xf);
#else
	gdb_ctx->buff[24] = '0';
#endif
	gdb_ctx->buff[25] = nib2hex((pc >> 16) & 0xf);
	gdb_ctx->buff[26] = '0'; /* gdb wants 32-bit value, send 0 */
	gdb_ctx->buff[27] = '0'; /* gdb wants 32-bit value, send 0 */

	/* not in hex, send from ram */
	gdb_send_buff(gdb_ctx->buff, gdb_ctx->buff_sz);
}



/* Note: The save and restore functions must be always inline,
 otherwise the debug version will call these functions and
 destroy the stack; The functions assume the stack is not touched.
 */
__attribute__((always_inline))
static inline void save_regs1 (void)
{
	/*  20-6-2017
	 New version: gdb.c says disable interrupts as soon as possible */
	asm volatile (
				"push	r0	\n"
				"in		r0, __SREG__ \n"
				"cli	\n"			/* disable interrupts */
				"sts regs+32, r0\n"	/* save SREG to its place */
				"pop r0 \n"		/* restore r0 from stack */
				"sts	regs+31, r31\n"		/* save R31 */
				"sts	regs+30, r30\n"		/* save R30 */
				"ldi	r31, hi8(regs)\n"	/* Z points to regs */
				"ldi	r30, lo8(regs)\n"
				"std	Z+29, r29\n");		/* save R29 */
				/*"in	r29, __SREG__\n");*/	/* get SREG */

	/* Original version, unsafe if called with interrupts enabled because
	  ISR can damage registers r31,r30...
	  This is not problem in ISRs because interrupts are disabled by default
	  but in breakpoint() function this could cause troubles. */
#if 0
	asm volatile (
	"sts	regs+31, r31\n"		/* save R31 */
	"sts	regs+30, r30\n"		/* save R30 */
	"ldi	r31, hi8(regs)\n"	/* Z points to regs */
	"ldi	r30, lo8(regs)\n"
	"std	Z+29, r29\n"		/* save R29 */
	"in	r29, __SREG__\n");	/* get SREG */
#endif
}

__attribute__((always_inline))
static inline void save_regs2 (void)
{
	asm volatile (
	/* SREG save removed 20-6-2017 */
	/*"std	Z+32, r29\n" */		/* put SREG value to his place */
	"std	Z+28, r28\n"		/* save R28 */
	"ldi	r29, 0\n"		/* Y points to 0 */
	"ldi	r28, 0\n"

	/* R0 address is 0; this loop saves from 0 to Z, which is
	 a "pointer" to "regs" variable .	 */
	"std	Z+27, r27\n"		/* save R27 */
"1:	ld	r27, Y+\n"		/* load register 0..26 */
	"st	Z+, r27\n"		/* save it */
	"cpi	r28, 27\n"
	"brne	1b\n"


    /* Get return address from stack; if we are in ISR, this will be the address
     * where the main loop was interrupted. If we are in breakpoint() this will be
     * address of the breakpoint() function.
     * Debugger must think we are in the main loop, so we need to pop the return address
     * from the stack which it will see.
     * But we need to save this address and restore it later so that the program can
     * continue normally.
     */
#if defined(__AVR_ATmega2560__)
	"pop 	r25\n"			/* pop return address, high-high byte for AVRs with 3-byte PC */
#endif
	"pop	r27\n"			/* pop return address, high byte */
	"pop	r26\n"			/* pop return address, low byte */
	/* Disabled dropping the breakpoint() return address.
	 It seems better to return to breakpoint() normally. It would make sense if breakpoint()
	 would be called from ISR which we do not want the debugger to see */
#if 0
	"cpi	r27, hi8 (pm (breakpoint))\n"
	"ldi	r24, lo8 (pm (breakpoint))\n"
	"cpc	r26, r24\n"	/* if called from breakpoint function, save the real return address of bp caller */
	"brne	1f\n"		/* branch if ret. address is not breakpoint*/
	/* If we are in breakpoint() then we drop the return address and pop the address of
	 the caller of breakpoint() - to return to the caller. */
	"pop	r27\n"		/* pop return address of caller of breakpoint */
	"pop	r26\n"
#endif

	/* now save the return address - where we will really return */
"1:	 std	Z+35-27, r26\n"		/* save return address (PC) */
	"std	Z+36-27, r27\n"		/* -27 because from previous code Z points to regs+27*/
#if defined(__AVR_ATmega2560__)
	"std	Z+37-27, r25\n"
#endif
	"in	r26, __SP_L__\n"
	"in	r27, __SP_H__\n"
	"std	Z+33-27, r26\n"		/* save SP */
	"std	Z+34-27, r27\n"
	"clr	__zero_reg__\n");

	/* Setup internal stack */
	asm volatile (
	"out __SP_H__, %B0\n"
	"out __SP_L__, %A0"
	: : "r" (stack+GDB_STACKSIZE-1));
}


__attribute__((always_inline))
static inline void restore_regs (void)
{
	asm volatile (
	"ldi	r31, hi8(regs)\n"	/* Z points to regs */
	"ldi	r30, lo8(regs)\n"
	"ldi	r29, 0\n"		/* Y points to 0 */
	"ldi	r28, 0\n"
"1:	ld	r27, Z+\n"
	"st	Y+, r27\n"		/* restore register 0..27 */
	"cpi	r28, 28\n"
	"brne	1b\n"

	"ldd	r29, Z+33-28\n"		/* SP low */
	"out	__SP_L__, r29\n"
	"ldd	r29, Z+34-28\n"		/* SP high */
	"out	__SP_H__, r29\n"
	"ldd	r29, Z+35-28\n"		/* PC low */
	"push	r29\n"
	"ldd	r29, Z+36-28\n"		/* PC high */
	"push	r29\n"
#if defined(__AVR_ATmega2560__)
	"ldd	r29, Z+37-28\n"		/* PC high-high */
	"push	r29\n"
#endif
	"ldd	r28, Z+28-28\n"		/* restore R28 */
	"ldd	r29, Z+29-28\n"		/* restore R29 */
	"ldd	r30, Z+30-28\n"		/* restore R30 */
	"lds	r31, regs+32\n");	/* r31 = sreg */
}

/* ------------------------------------------------------------- */

__attribute__((always_inline))
static inline void quickcheck (void)
{
    asm volatile(
//	"sbi    %0, 0\n"                                                         //DEBUG
	"sts    regs, r0\n"      /* save r0 */
	"in     r0, __SREG__\n"  /* save sreg to r0 */
	"sts    regs+32, r0\n"	 /* save SREG to its place */
	"sts    regs+31, r31\n"  /* save r31 */
	"sts    regs+30, r30\n"  /* save r30 */
#if defined(__AVR_ATmega2560__)
	"pop    r0\n"            /* get highest byte of return address for ATmega2560 */
#endif
	"pop	r31\n"           /* get  (rest of) return address from stack */
    "pop	r30\n"
	"push   r30\n"           /* and push it back onto the stack */
	"push   r31\n"
#if defined(__AVR_ATmega2560__)
	"push    r0\n"           /* also the highest byte for ATmega2560 */
#else
	"clr    r0\n"            /* for all other MCUs clear r0 */
#endif
	"lsl    r30\n"           /* convert word address to byte address */
	"rol    r31\n"
#if defined(__AVR_ATmega1280__) || defined(__AVR_ATmega1284__) || defined(__AVR_ATmega1284P__) ||  defined(__AVR_ATmega2560__)
    "rol    r0\n"            /* move highest bit(s) into r0 */
	"out    %1, r0\n"        /* and load it into RAMPZ */
	"elpm   r0,Z+\n"         /* load first byte of instruction */
	"inc    r0\n"            /* check for 0xFF! */
	"brne   _testsingle\n"   /* not equal, test single step */
	"elpm   r30, Z\n"        /* get 2nd byte of instruction */
	"subi   r30, 0xCF\n"     /* check for 0xCF */
	"breq   _longtest\n"     /* It's the trap opcode, so we have to do the long test */
#else
	"lpm    r0,Z+\n"         /* load first byte of instruction */
	"inc    r0\n"            /* check for 0xFF! */
	"brne   _testsingle\n"   /* not equal, test single step */
	"lpm    r30,Z\n"
	"subi   r30, 0xCF\n"     /* check for 0xCF */
	"breq   _longtest\n"     /* It's the trap opcode, so we have to do the long test */
#endif
	"_testsingle: lds    r30, ctx\n"       /* check single step flag */
	"tst    r30\n"           /* activated? */
	"brne   _longtest\n"     /* yes, do a long test */
	"lds    r31, regs+31\n"  /* restore r31 */
	"lds    r30, regs+30\n"  /* restore r30 */
	"lds    r0, regs+32\n"   /* fetch sreg */
	"out    __SREG__, r0\n"
	"lds    r0, regs\n"      /* restore r0 */
//  "cbi    %0, 0\n"                                                          // DEBUG
	"reti\n"                 /* and continue with the execution */
	"_longtest: lds    r31, regs+31\n"   /* restore r31 */
	"lds    r30, regs+30\n"  /* restore r30 */
	"lds    r0, regs+32\n"   /* fetch sreg */
	"out    __SREG__, r0\n"
	"lds    r0, regs\n"      /* restore r0, and fall through */
//	"cbi    %0, 0\n"                                                           // DEBUG 
#if defined(__AVR_ATmega1280__) || defined(__AVR_ATmega1284__) || defined(__AVR_ATmega1284P__) ||  defined(__AVR_ATmega2560__)
        : :  "I" (_SFR_IO_ADDR(PORTB)), "I" (_SFR_IO_ADDR(RAMPZ))	 );   
#else
	: :  "I" (_SFR_IO_ADDR(PORTB))	 );   
#endif
	    
}


/* ---------- Helpers ------------- */

/* Convert a hexadecimal digit to a 4 bit nibble. */
__attribute__((optimize("-Os")))
static uint8_t hex2nib(uint8_t hex)
{
	if (hex >= 'A' && hex <= 'F')
		return 10 + (hex - 'A');
	else if (hex >= 'a' && hex <= 'f')
		return 10 + (hex - 'a');
	else if (hex >= '0' && hex <= '9')
		return hex - '0';

	return 0xff;
}

__attribute__((optimize("-Os")))
static uint8_t parse_hex(const uint8_t *buff, uint32_t *hex)
{
	uint8_t nib, len;
	for (*hex = 0, len = 0; (nib = hex2nib(buff[len])) != 0xff; ++len)
		*hex = (*hex << 4) + nib;
	return len;
}


static uint8_t safe_pgm_read_byte(uint32_t rom_addr_b)
{
#ifdef pgm_read_byte_far
	if (rom_addr_b >= (1l<<16))
		return pgm_read_byte_far(rom_addr_b);
	else
#endif
		return pgm_read_byte(rom_addr_b);
}



#if ( AVR8_BREAKPOINT_MODE == 2 )	/* Flash BP using optiboot */

/* Custom function not available in optiboot.h which reads also 0 and 255.
 * The optiboot_readPage will not store byte which is 0 or 255 into the buffer;
 * instead it will not change the buffer (skip it).
 */
__attribute__((optimize("-Os")))
static void optiboot_page_read_raw(optiboot_addr_t address, uint8_t output_data[])
{
  for(uint16_t j = 0; j < SPM_PAGESIZE; j++)
  {
    output_data[j] = safe_pgm_read_byte(address + j);
  }
}


/* Write to program memory using functions from Optiboot bootloader (in opt_api.h).
 * Uses temp RAM buffer as big as the flash page.
 * Supports writing multiple pages; it's possible to write virtually buffer of any size.
 * rom_addr - in words,
 * sz - in bytes and must be multiple of two.
 *
 * Note that this function is placed into separate page and section
 * at the end of the program so that it is not erased when setting
 * a breakpoint into user code which would be in the same flash page.
 * We do erase-fill-write because this code is not in the NRWW section of flash.
 * If we erase the page with this function itself, the fill-write cannot run.
 * To prevent this we align the function to page size so that it starts in new page
 * and we also put it into separate section. The section is not defined elsewhere,
 * gcc will just automatically put this section after the rest of the code, so the
 * critical flash-writing functions are at higher address than the user code and there
 * is never a breakpoint inserted into them.
 */
__attribute__((optimize("-Os")))
__attribute__((section(".avrdbg_flashwr")))
__attribute__ (( aligned(SPM_PAGESIZE) ))
static void optiboot_safe_pgm_write(const void *ram_addr,
							optiboot_addr_t rom_addr,
							uint16_t sz)
 {
	uint16_t *ram = (uint16_t*) ram_addr;
	uint16_t page_data[SPM_PAGESIZE_W];

	/* Sz must be valid and be multiple of two */
	if (!sz || (sz & 1))
		return;

	/* to words */
	sz >>= 1;

	for (optiboot_addr_t page = ROUNDDOWN(rom_addr, (optiboot_addr_t)SPM_PAGESIZE_W), end_page =
			ROUNDUP(rom_addr + sz, (optiboot_addr_t)SPM_PAGESIZE_W), off = rom_addr
			%  (optiboot_addr_t)SPM_PAGESIZE_W; page < end_page;
			page += SPM_PAGESIZE_W, off = 0) {

		/* page to bytes */
		optiboot_addr_t page_b = (uint32_t) page << 1;
		uint16_t* pFillData = page_data;

		optiboot_page_read_raw(page_b, (uint8_t*)pFillData);

		optiboot_page_erase(page_b);

		/* Fill temporary page */
		for (optiboot_addr_t page_off = 0; page_off < SPM_PAGESIZE_W; ++page_off) {
			/* to bytes */
			optiboot_addr_t rom_addr_b = (page + page_off) << 1;

			/* Fill with word from ram */
			if (page_off == off) {
				optiboot_page_fill(rom_addr_b, *ram);
				if (sz -= 1) {
					off += 1;
					ram += 1;
				}
			}
			/* Fill with word from flash */
			else {
				optiboot_page_fill(rom_addr_b, *pFillData);
			}

			pFillData++;

		}

		/* Write page and wait until done. */
		optiboot_page_write(page_b);
	}
}

/**
 * Return the major version of optiboot bootloader.
 * It should be 8 or higher for write-to-flash (SPM) support.
 * Note that is may be higher number if custom version of optiboot is used; it is defined like this:
 * unsigned const int __attribute__((section(".version")))
 * optiboot_version = 256*(OPTIBOOT_MAJVER + OPTIBOOT_CUSTOMVER) + OPTIBOOT_MINVER;
 */
__attribute__((optimize("-Os")))
static uint8_t get_optiboot_major()
{
	/* Get the optiboot version
	The address of the version is the address of the .version section; find it in the
	optiboot makefiles, e.g. in makefile.2560 you'll find: -Wl,--section-start=.version=0x3fffe */
#if defined(__AVR_ATmega328P__)
	uint16_t ver = safe_pgm_read_word(0x7ffe);

#elif defined(__AVR_ATmega2560__)
	/* Note that the default bootloader for Arduino Mega is not Optiboot, there may be anything at the address
	   where Optiboot stores the version */
	uint16_t ver = safe_pgm_read_word(0x3fffe );
	if ( ver == 0xfffe )
		ver = 0;	/* This is the value found in default Arduino Mega bootloader which is stk500boot_v2_mega2560.hex,
					 so report it as wrong version, we need Optiboot. */
#elif  defined(__AVR_ATmega1280__) ||  defined(__AVR_ATmega1284__) || defined(__AVR_ATmega1284P__) 
	uint16_t ver = safe_pgm_read_word(0x1fffe );
#else
	/* This MCU is not supported; just return 0 which means invalid version */
	uint16_t ver = 0;
#endif

	return (uint8_t)((ver & 0xff00) >> 8);
}

/* Functions to access the do_spm function in Optiboot.
 * From the optiboot.h file provided with Optiboot test spm example.
*/

/*
 * The same as do_spm but with disable/restore interrupts state
 * required to succesfull SPM execution
 *
 * On devices with more than 64kB flash, 16 bit address is not enough,
 * so there is also RAMPZ used in that case.
 */
__attribute__((section(".avrdbg_flashwr")))
/*__attribute__ (( aligned(SPM_PAGESIZE) )) */
static void do_spm_cli(optiboot_addr_t address, uint8_t command, uint16_t data)
{
  uint8_t sreg_save;

  sreg_save = SREG;  // save old SREG value
  asm volatile("cli");  // disable interrupts
#ifdef RAMPZ
  RAMPZ = (address >> 16) & 0xff;  // address bits 23-16 goes to RAMPZ
#ifdef EIND
  uint8_t eind = EIND;
  EIND = FLASHEND / 0x20000;
#endif
  // do_spm accepts only lower 16 bits of address
  do_spm((address & 0xffff), command, data);
#ifdef EIND
  EIND = eind;
#endif
#else
  // 16 bit address - no problems to pass directly
  do_spm(address, command, data);
#endif
  SREG = sreg_save; // restore last interrupts state
}


/**
 * Erase page in FLASH
 * Note that this function is placed into separate page and section
 * at the end of the program so that it is not erased when setting
 * a breakpoint into user code which would be in the same flash page.
 */
__attribute__((section(".avrdbg_flashwr")))
/* __attribute__ (( aligned(SPM_PAGESIZE) )) */
static void optiboot_page_erase(optiboot_addr_t address)
{
  do_spm_cli(address, __BOOT_PAGE_ERASE, 0);
}


/** Write word into temporary buffer.
 * Note that this function is placed into separate page and section
 * at the end of the program so that it is not erased when setting
 * a breakpoint into user code which would be in the same flash page.
 */
__attribute__((section(".avrdbg_flashwr")))
/* __attribute__ (( aligned(SPM_PAGESIZE) )) */
static void optiboot_page_fill(optiboot_addr_t address, uint16_t data)
{
  do_spm_cli(address, __BOOT_PAGE_FILL, data);
}


/** Write temporary buffer into FLASH.
 * Note that this function is placed into separate page and section
 * at the end of the program so that it is not erased when setting
 * a breakpoint into user code which would be in the same flash page.
 */
__attribute__((section(".avrdbg_flashwr")))
/* __attribute__ (( aligned(SPM_PAGESIZE) )) */
static void optiboot_page_write(optiboot_addr_t address)
{
  do_spm_cli(address, __BOOT_PAGE_WRITE, 0);
}


#endif


#ifdef AVR8_STUB_DEBUG
/* Helper for tests...
  Returns how many bytes are NOT used from given stack buffer.
  Starts from the end (buffer[size-1]).
  How to use: Call this function e.g. in parse_packet and save the return value in global
  variable. When debugging, display the variable in Expressions window in eclipse. The value you
  will see after some debugging will be the number of unused bytes on stack.
  Note that when any byte on stack is used, it no longer contains the canary code, so even if
  stack is freed and used in different part of the code we will get the maximum usage which ever happens.
  BUT it may happen that the canary value is written to stack as normal data and in such case the function
  will report incorrect values. The best way is to see the "stack" variable in Expressions window and see
  how many bytes from the beginning contain canary value. */
uint8_t test_check_stack_usage(void)
{
	return wcheck_stack_usage((uint8_t*)stack, GDB_STACKSIZE);
}

static uint8_t wcheck_stack_usage(uint8_t* buff, uint16_t size )
{
	uint16_t i;
	for ( i = size-1; i>0; i--)
	{
		/* look for untouched byte of memory with canary value */
		if ( buff[i] == GDB_STACK_CANARY )
			return i;
	}

	return size;
}

static void wfill_stack_canary(uint8_t* buff, uint16_t size)
{
	uint16_t i;
	for (i=0; i<size; i++ )
		buff[i] = GDB_STACK_CANARY;
}

/* Print text and number to debug console */
__attribute__((optimize("-Os")))
static void test_print_hex(const char* text, uint16_t num){
	char buff[6];

	debug_message(text);
	buff[0] = ' ';	// space
	buff[1] = nib2hex((num >> 4)  & 0xf);
	buff[2] = nib2hex((num >> 0)  & 0xf);
	buff[3] = nib2hex((num >> 12) & 0xf);
	buff[4] = nib2hex((num >> 8)  & 0xf);
	buff[5] = 0;
	debug_message(buff);
}

#endif	/* AVR8_STUB_DEBUG */



#if 0
/* Unuser timer code.
 * This is code for flash breakpoints inserted as endless loop and testing the app for such
 a breakpoint periodically from timer ISR.
 Not used since we use external INTx to jump into debugger from breakpoint. */
#if ( AVR8_BREAKPOINT_MODE == 0 )	/* Flash BP */
/*
 Arduino timer usage:
 Timer0 - delay, millis, etc.
 Timer1 - Servo  (On Mega servo uses Timer5)
 Timer2 - tone()
 analogWrite can use different timers depending on the pin.
*/
static void init_timer(void)
{
	/* How many times per second an interrupt is generated. Original value: 1000
	   At 16 MHz clock with prescaler 1 the minimum is about 250 - result F_CPU/TIMER_RATE must
	   fit into 16-bit compare register.
	   With prescaler 1024 the timer rate will not be "per second" but per 1024 seconds!
	   So TIMER_RATE 1024 is about 1x per second. */
#define TIMER_RATE 10240	/* 10240 is about 10 times per sec with prescaler 1024 */
/*#define TIMER_RATE 1000 */

#if defined(__AVR_ATmega328P__)
	TCCR1A = 0;
	/* Set CTC mode */
	TCCR1B = 0;
	TCCR1B |= (1 << WGM12);
	/* Prescaler = 1*/
	/*TCCR1B |= (1 << CS10);*/
	/* Prescaler = 1024*/
	TCCR1B |= (1 << CS10) | (1 << CS12);

	TCCR1C = 0;
	/* Set the compare register */
	OCR1A = F_CPU / TIMER_RATE - 1;
	/* Enable Output Compare Match Interrupt */
	TIMSK1 = 0;
	TIMSK1 |= (1 << OCIE1A);
#else
	/* possible support for atmega2560 */
#error Unsupported AVR device

#endif	/* AVR variant */
}
#endif	/* AVR8_BREAKPOINT_MODE */

#if  (AVR8_BREAKPOINT_MODE == 0 )  /* Combined mode flash + RAM BPs */
/* Interrupt handler for timer - for flash breakpoints */
ISR(TIMER1_COMPA_vect, ISR_BLOCK ISR_NAKED)
{
	save_regs1();
	/* save_regs1 loads SREG into r29 */

	/* Sets interrupt flag = interrupts enabled; but not in real, just in the stored value */
	asm volatile ("ori r29, 0x80");	/* user must see interrupts enabled */
	save_regs2 ();
#if defined(__AVR_ATmega2560__)
	R_PC_HH &= 0x01;		/* there is only 1 bit used in the highest byte of PC (17-bit PC) */
	/* No need to mask R_PC_H */
#else
	R_PC_H &= RET_ADDR_MASK;
#endif
	gdb_ctx->pc = R_PC;
	gdb_ctx->sp = R_SP;


	/* Check breakpoint */
	for (uint8_t i = 0; i < ARRAY_SIZE(gdb_ctx->breaks); ++i)
		if (gdb_ctx->pc == gdb_ctx->breaks[i].addr)
			goto trap;

	/* Nothing */
	goto out;

trap:
	/* Set correct interrupt reason */
	gdb_send_state(GDB_SIGTRAP);
	handle_exception();

out:
	restore_regs ();

	asm volatile (
		"sbrs	r31, 7\n"		/* test I flag */
		"rjmp	1f\n"
		"andi	r31, 0x7f\n"		/* clear I flag */
		"out	__SREG__, r31\n"	/* restore SREG */
		"lds	r31, regs+31\n"		/* real value of r31 */
		"reti\n"			/* exit with interrupts enabled */
	"1:	out	__SREG__, r31\n"	/* exit with interrupts disabled */
		"lds	r31, regs+31\n");	/* real value of r31 */

#if 0	/* Flash only version */
asm volatile (
			"restore_registers:");
	restore_regs ();

	asm volatile (
			"sbrs	r31, 7\n"		/* test I flag; skip if bit set = skip if interrupts enabled */
			"rjmp	1f\n"
			"andi	r31, 0x7f\n"		/* clear I flag */
			"out	__SREG__, r31\n"	/* restore SREG */
			"lds	r31, regs+31\n"		/* real value of r31 */
			"reti\n"			/* exit with interrupts enabled */
			"1:	out	__SREG__, r31\n"	/* exit with interrupts disabled */
			"lds	r31, regs+31\n");	/* real value of r31 */
#endif
}
#endif  /* AVR8_BREAKPOINT_MODE */
#endif	/* if 0 */



/* EOF */



<|MERGE_RESOLUTION|>--- conflicted
+++ resolved
@@ -1344,12 +1344,6 @@
  after the target has stopped. We leave the trap opcode in the flash memory in order to minimize
  flash wear. The trap opcode is only removed, when the breakpoint is not re-enabled at the next start.
  
-<<<<<<< HEAD
- Note that in order to be able to always set 4 breakpoints and to decide when more than 4 breakpoints are set,
- we need at least 4*2+1 entries! There could be 4 disabled breakpoints from the last run, and there could be 
- 4 new ones. In order to have space for all of them, we need 8 entries. If we also want to detect that there 
- more then 4 breakpoints set, we need also one additional entry.
-=======
  Note that in order to be able to detect that more breakpoints than allowed are used, we have to give
  room for one more entry above the maximum number of entries. Further, because we may want to set the maximum
  number of new breakpoints (although the entries are taken up by breakpoints that are still in flash, but disabled),
@@ -1361,7 +1355,6 @@
  
  Note that breaks_cnt counts only the enabled breakpoints. So the disabled breakpoints, which are still 
  in flash, are not counted (but we know that there cannoz be more than 4).
->>>>>>> 285bc6f9
 
  In a first run over the list of breakpoints, we check whether there are too many enabled breakpoints. 
  If this is the case, we will not write enabled breakpoints to flash, because the target won't start 
